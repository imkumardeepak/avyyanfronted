/**
 * Copyright 2018 Google Inc. All Rights Reserved.
 * Licensed under the Apache License, Version 2.0 (the "License");
 * you may not use this file except in compliance with the License.
 * You may obtain a copy of the License at
 *     http://www.apache.org/licenses/LICENSE-2.0
 * Unless required by applicable law or agreed to in writing, software
 * distributed under the License is distributed on an "AS IS" BASIS,
 * WITHOUT WARRANTIES OR CONDITIONS OF ANY KIND, either express or implied.
 * See the License for the specific language governing permissions and
 * limitations under the License.
 */

// If the loader is already loaded, just stop.
if (!self.define) {
  let registry = {};

  // Used for `eval` and `importScripts` where we can't get script URL by other means.
  // In both cases, it's safe to use a global var because those functions are synchronous.
  let nextDefineUri;

  const singleRequire = (uri, parentUri) => {
    uri = new URL(uri + ".js", parentUri).href;
    return registry[uri] || (
      
        new Promise(resolve => {
          if ("document" in self) {
            const script = document.createElement("script");
            script.src = uri;
            script.onload = resolve;
            document.head.appendChild(script);
          } else {
            nextDefineUri = uri;
            importScripts(uri);
            resolve();
          }
        })
      
      .then(() => {
        let promise = registry[uri];
        if (!promise) {
          throw new Error(`Module ${uri} didn’t register its module`);
        }
        return promise;
      })
    );
  };

  self.define = (depsNames, factory) => {
    const uri = nextDefineUri || ("document" in self ? document.currentScript.src : "") || location.href;
    if (registry[uri]) {
      // Module is already loading or loaded.
      return;
    }
    let exports = {};
    const require = depUri => singleRequire(depUri, uri);
    const specialDeps = {
      module: { uri },
      exports,
      require
    };
    registry[uri] = Promise.all(depsNames.map(
      depName => specialDeps[depName] || require(depName)
    )).then(deps => {
      factory(...deps);
      return exports;
    });
  };
}
define(['./workbox-d9a5ed57'], (function (workbox) { 'use strict';

  self.skipWaiting();
  workbox.clientsClaim();

  /**
   * The precacheAndRoute() method efficiently caches and responds to
   * requests for URLs in the manifest.
   * See https://goo.gl/S9QRab
   */
  workbox.precacheAndRoute([{
    "url": "registerSW.js",
    "revision": "3ca0b8505b4bec776b69afdba2768812"
  }, {
    "url": "index.html",
<<<<<<< HEAD
    "revision": "0.886ps6shpqo"
=======
    "revision": "0.p0u4krhlb18"
>>>>>>> dc06275d
  }], {});
  workbox.cleanupOutdatedCaches();
  workbox.registerRoute(new workbox.NavigationRoute(workbox.createHandlerBoundToURL("index.html"), {
    allowlist: [/^\/$/]
  }));
  workbox.registerRoute(/^https:\/\/fonts\.googleapis\.com\/.*/i, new workbox.CacheFirst({
    "cacheName": "google-fonts-cache",
    plugins: [new workbox.ExpirationPlugin({
      maxEntries: 10,
      maxAgeSeconds: 31536000
    })]
  }), 'GET');
  workbox.registerRoute(/^https:\/\/fonts\.gstatic\.com\/.*/i, new workbox.CacheFirst({
    "cacheName": "gstatic-fonts-cache",
    plugins: [new workbox.ExpirationPlugin({
      maxEntries: 10,
      maxAgeSeconds: 31536000
    })]
  }), 'GET');

}));<|MERGE_RESOLUTION|>--- conflicted
+++ resolved
@@ -82,11 +82,7 @@
     "revision": "3ca0b8505b4bec776b69afdba2768812"
   }, {
     "url": "index.html",
-<<<<<<< HEAD
-    "revision": "0.886ps6shpqo"
-=======
     "revision": "0.p0u4krhlb18"
->>>>>>> dc06275d
   }], {});
   workbox.cleanupOutdatedCaches();
   workbox.registerRoute(new workbox.NavigationRoute(workbox.createHandlerBoundToURL("index.html"), {
