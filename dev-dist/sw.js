--- conflicted
+++ resolved
@@ -82,11 +82,7 @@
     "revision": "3ca0b8505b4bec776b69afdba2768812"
   }, {
     "url": "index.html",
-<<<<<<< HEAD
-    "revision": "0.9ceaq3ve6l"
-=======
-    "revision": "0.obeh63irllg"
->>>>>>> 8bcf7688
+    "revision": "0.b69cehc0gdo"
   }], {});
   workbox.cleanupOutdatedCaches();
   workbox.registerRoute(new workbox.NavigationRoute(workbox.createHandlerBoundToURL("index.html"), {
