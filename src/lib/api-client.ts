--- conflicted
+++ resolved
@@ -900,9 +900,5 @@
   company: companyApi,
   allLedger: allLedgerApi,
   stockItem: stockItemApi,
-<<<<<<< HEAD
-  fgRolls: fgRollsApi,
-=======
   fgRolls: fgRollsApi
->>>>>>> a4fbba15
 };