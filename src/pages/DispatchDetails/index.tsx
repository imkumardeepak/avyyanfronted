import { useState, useEffect, useRef } from 'react';
import { useLocation, useNavigate } from 'react-router-dom';
import { Card, CardContent, CardHeader, CardTitle } from '@/components/ui/card';
import { Button } from '@/components/ui/button';
import { Badge } from '@/components/ui/badge';
import { Input } from '@/components/ui/input';
import { Label } from '@/components/ui/label';
import { 
  Table, 
  TableBody, 
  TableCell, 
  TableHead, 
  TableHeader, 
  TableRow 
} from '@/components/ui/table';
import { ArrowLeft, Save, Truck, FileText, CheckCircle, ArrowUp, ArrowDown } from 'lucide-react';
import { toast } from '@/lib/toast';
import { storageCaptureApi, apiUtils } from '@/lib/api-client';
import type { 
  StorageCaptureResponseDto,
  UpdateStorageCaptureRequestDto
} from '@/types/api-types';

// Define types for our dispatch details data
interface DispatchPlanningItem {
  lotNo: string;
  customerName: string;
  tape: string;
  totalRolls: number;
  totalNetWeight: number;
  totalActualQuantity: number;
  isDispatched: boolean;
  rolls: RollDetail[];
  dispatchRolls?: number; // Number of rolls to dispatch (optional)
  salesOrder?: {
    id: number;
    voucherNumber: string;
    partyName: string;
  };
  salesOrderItemName?: string;
}

interface RollDetail {
  fgRollNo: string;
  netWeight: number;
  rollNo: string;
  machineName: string;
}

// New interface for grouping by sales order
interface SalesOrderGroup {
  salesOrderId: number;
  voucherNumber: string;
  partyName: string;
  customerName: string;
  allotments: DispatchPlanningItem[];
  totalRolls: number;
  totalNetWeight: number;
  totalActualQuantity: number;
  isFullyDispatched: boolean;
  dispatchRolls?: number; // Number of rolls to dispatch for the entire group
}

// Define types for our dispatch details data
interface DispatchData {
  dispatchDate: string;
  vehicleNo: string;
  driverName: string;
  license: string;
  mobileNumber: string;
  remarks: string;
}

const DispatchDetails = () => {
  const location = useLocation();
  const navigate = useNavigate();
  const { selectedLots } = location.state || { selectedLots: [] };
  
  // Group items by sales order
  const groupedItems: Record<number, SalesOrderGroup> = selectedLots.reduce((acc, item: DispatchPlanningItem) => {
    const salesOrderId = item.salesOrder?.id || 0;
    
    if (!acc[salesOrderId]) {
      acc[salesOrderId] = {
        salesOrderId,
        voucherNumber: item.salesOrder?.voucherNumber || 'N/A',
        partyName: item.salesOrder?.partyName || 'N/A',
        customerName: item.customerName,
        allotments: [],
        totalRolls: 0,
        totalNetWeight: 0,
        totalActualQuantity: 0,
        isFullyDispatched: true,
        dispatchRolls: 0
      };
    }
    
    acc[salesOrderId].allotments.push({
      ...item,
      dispatchRolls: item.dispatchRolls || item.totalRolls
    });
    
    acc[salesOrderId].totalRolls += item.totalRolls;
    acc[salesOrderId].totalNetWeight += item.totalNetWeight;
    acc[salesOrderId].totalActualQuantity += item.totalActualQuantity;
    acc[salesOrderId].dispatchRolls = (acc[salesOrderId].dispatchRolls || 0) + (item.dispatchRolls || item.totalRolls);
    
    // If any allotment is not dispatched, the whole group is not fully dispatched
    if (!item.isDispatched) {
      acc[salesOrderId].isFullyDispatched = false;
    }
    
    return acc;
  }, {} as Record<number, SalesOrderGroup>);
  
<<<<<<< HEAD
  // Initialize sequence numbers
  const groupedItemsArray: SalesOrderGroup[] = Object.values(groupedItems);
  groupedItemsArray.forEach((group: SalesOrderGroup, index) => {
    group.sequenceNumber = index + 1;
  });
  
  const [dispatchItems, setDispatchItems] = useState<SalesOrderGroup[]>(groupedItemsArray);
=======
  const [dispatchItems, setDispatchItems] = useState<SalesOrderGroup[]>(Object.values(groupedItems));
>>>>>>> 6dd9d0e5
  const [loading, setLoading] = useState(false);
  const [dispatchData, setDispatchData] = useState<DispatchData>({
    dispatchDate: new Date().toISOString().split('T')[0],
    vehicleNo: '',
    driverName: '',
    license: '',
    mobileNumber: '',
    remarks: ''
  });
  
  // Tab state
  const [activeTab, setActiveTab] = useState<'details' | 'confirm'>('details');

  // Refs for drag and drop
  const dragItem = useRef<number | null>(null);
  const dragOverItem = useRef<number | null>(null);

  // Function to handle drag start
  const handleDragStart = (index: number) => {
    dragItem.current = index;
  };

  // Function to handle drag enter
  const handleDragEnter = (index: number) => {
    dragOverItem.current = index;
  };

  // Function to handle drag end (drop)
  const handleDragEnd = () => {
    if (dragItem.current === null || dragOverItem.current === null) return;
    
    const newItems = [...dispatchItems];
    const draggedItem = newItems[dragItem.current];
    
    // Remove dragged item
    newItems.splice(dragItem.current, 1);
    // Insert dragged item at new position
    newItems.splice(dragOverItem.current, 0, draggedItem);
    
    // Update state
    setDispatchItems(newItems);
    
    // Reset positions
    dragItem.current = null;
    dragOverItem.current = null;
  };

  // Function to move sales order up in the sequence
  const moveSalesOrderUp = (index: number) => {
    if (index <= 0) return;
    const newItems = [...dispatchItems];
    [newItems[index - 1], newItems[index]] = [newItems[index], newItems[index - 1]];
    setDispatchItems(newItems);
  };

  // Function to move sales order down in the sequence
  const moveSalesOrderDown = (index: number) => {
    if (index >= dispatchItems.length - 1) return;
    const newItems = [...dispatchItems];
    [newItems[index], newItems[index + 1]] = [newItems[index + 1], newItems[index]];
    setDispatchItems(newItems);
  };

  // Update dispatch status for all selected lots
  const handleDispatch = async () => {
    try {
      setLoading(true);
      
      // Get all storage captures for the selected lots
      const storageResponse = await storageCaptureApi.getAllStorageCaptures();
      const allStorageCaptures = apiUtils.extractData(storageResponse);
      
      // For each lot, update only the specified number of rolls
      const updatePromises = [];
      
      for (const group of dispatchItems) {
        for (const item of group.allotments) {
          // Get all captures for this lot
          const lotCaptures = allStorageCaptures.filter((capture: StorageCaptureResponseDto) => 
            capture.lotNo === item.lotNo
          );
          
          // Take only the specified number of rolls (or all if not specified)
          const rollsToDispatch = item.dispatchRolls !== undefined ? 
            Math.min(item.dispatchRolls, lotCaptures.length) : 
            lotCaptures.length;
          
          // Update the specified number of rolls
          const lotPromises = lotCaptures.slice(0, rollsToDispatch).map(capture => {
            const updateDto: UpdateStorageCaptureRequestDto = {
              lotNo: capture.lotNo,
              fgRollNo: capture.fgRollNo,
              locationCode: capture.locationCode,
              tape: capture.tape,
              customerName: capture.customerName,
              isDispatched: true, // Set to dispatched
              isActive: capture.isActive
            };
            
            return storageCaptureApi.updateStorageCapture(capture.id, updateDto);
          });
          
          updatePromises.push(...lotPromises);
        }
      }
      
      // Wait for all updates to complete
      await Promise.all(updatePromises);
      
      const totalGroups = dispatchItems.length;
      const totalLots = dispatchItems.reduce((sum, group) => sum + group.allotments.length, 0);
      const totalRolls = dispatchItems.reduce((sum, group) => 
        sum + group.allotments.reduce((itemSum, item) => 
          itemSum + (item.dispatchRolls !== undefined ? item.dispatchRolls : item.totalRolls), 0), 0);
      
      toast.success('Success', `Successfully dispatched ${totalGroups} sales orders with ${totalLots} lots and ${totalRolls} rolls`);
      
      // Navigate back to dispatch planning
      navigate('/dispatch-planning');
    } catch (error) {
      console.error('Error updating dispatch status:', error);
      const errorMessage = apiUtils.handleError(error);
      toast.error('Error', errorMessage || 'Failed to update dispatch status');
    } finally {
      setLoading(false);
    }
  };

  return (
    <div className="p-2 max-w-7xl mx-auto">
      <Card className="shadow-md border-0">
        <CardHeader className="bg-gradient-to-r from-blue-600 to-indigo-600 rounded-t-lg py-3">
          <div className="flex items-center justify-between">
            <CardTitle className="text-white text-base font-semibold">
              Dispatch Details
            </CardTitle>
            <Button
              variant="ghost"
              size="sm"
              onClick={() => navigate('/dispatch-planning')}
              className="text-white hover:bg-white/20 h-6 px-2"
            >
              <ArrowLeft className="h-3 w-3 mr-1" />
              Back
            </Button>
          </div>
          <p className="text-white/80 text-xs mt-1">
            Review and confirm dispatch details for selected lots
          </p>
        </CardHeader>

        <CardContent className="p-3">
          {/* Tab Navigation */}
          <div className="flex border-b border-gray-200 mb-4">
            <button
              className={`py-2 px-4 text-sm font-medium flex items-center ${
                activeTab === 'details'
                  ? 'text-blue-600 border-b-2 border-blue-600'
                  : 'text-gray-500 hover:text-gray-700'
              }`}
              onClick={() => setActiveTab('details')}
            >
              <FileText className="h-4 w-4 mr-2" />
              Dispatch Information
            </button>
            <button
              className={`py-2 px-4 text-sm font-medium flex items-center ${
                activeTab === 'confirm'
                  ? 'text-blue-600 border-b-2 border-blue-600'
                  : 'text-gray-500 hover:text-gray-700'
              }`}
              onClick={() => setActiveTab('confirm')}
              disabled={dispatchItems.length === 0}
            >
              <CheckCircle className="h-4 w-4 mr-2" />
              Confirm Dispatch
            </button>
          </div>

          {/* Tab Content */}
          {activeTab === 'details' && (
            <div>
              {/* Dispatch Information Form */}
              <div className="bg-gradient-to-r from-blue-50 to-indigo-50 border border-blue-200 rounded-md p-3 mb-4">
                <h3 className="text-xs font-semibold text-blue-800 mb-2">Dispatch Information</h3>
                
                <div className="grid grid-cols-1 md:grid-cols-3 gap-3">
                  <div className="space-y-1">
                    <Label htmlFor="dispatchDate" className="text-xs font-medium text-gray-700">
                      Dispatch Date
                    </Label>
                    <Input
                      id="dispatchDate"
                      type="date"
                      value={dispatchData.dispatchDate}
                      onChange={(e) => setDispatchData({...dispatchData, dispatchDate: e.target.value})}
                      className="text-xs h-8"
                    />
                  </div>
                  
                  <div className="space-y-1">
                    <Label htmlFor="vehicleNo" className="text-xs font-medium text-gray-700">
                      Vehicle Number
                    </Label>
                    <Input
                      id="vehicleNo"
                      placeholder="Enter vehicle number"
                      value={dispatchData.vehicleNo}
                      onChange={(e) => setDispatchData({...dispatchData, vehicleNo: e.target.value})}
                      className="text-xs h-8"
                    />
                  </div>
                  
                  <div className="space-y-1">
                    <Label htmlFor="driverName" className="text-xs font-medium text-gray-700">
                      Driver Name
                    </Label>
                    <Input
                      id="driverName"
                      placeholder="Enter driver name"
                      value={dispatchData.driverName}
                      onChange={(e) => setDispatchData({...dispatchData, driverName: e.target.value})}
                      className="text-xs h-8"
                    />
                  </div>
                  
                  <div className="space-y-1">
                    <Label htmlFor="license" className="text-xs font-medium text-gray-700">
                      License
                    </Label>
                    <Input
                      id="license"
                      placeholder="Enter license number"
                      value={dispatchData.license}
                      onChange={(e) => setDispatchData({...dispatchData, license: e.target.value})}
                      className="text-xs h-8"
                    />
                  </div>
                  
                  <div className="space-y-1">
                    <Label htmlFor="mobileNumber" className="text-xs font-medium text-gray-700">
                      Mobile Number
                    </Label>
                    <Input
                      id="mobileNumber"
                      placeholder="Enter mobile number"
                      value={dispatchData.mobileNumber}
                      onChange={(e) => setDispatchData({...dispatchData, mobileNumber: e.target.value})}
                      className="text-xs h-8"
                    />
                  </div>
                  
                  <div className="md:col-span-3 space-y-1">
                    <Label htmlFor="remarks" className="text-xs font-medium text-gray-700">
                      Remarks
                    </Label>
                    <Input
                      id="remarks"
                      placeholder="Any additional remarks"
                      value={dispatchData.remarks}
                      onChange={(e) => setDispatchData({...dispatchData, remarks: e.target.value})}
                      className="text-xs h-8"
                    />
                  </div>
                </div>
              </div>

              {/* Selected Lots Summary */}
              <div className="bg-gradient-to-r from-green-50 to-emerald-50 border border-green-200 rounded-md p-3 mb-4">
                <h3 className="text-xs font-semibold text-green-800 mb-2">
                  Selected Sales Orders for Dispatch ({dispatchItems.length})
                </h3>
                
                <div className="grid grid-cols-1 md:grid-cols-5 gap-3 mb-3">
                  <div className="bg-blue-50 border border-blue-200 rounded-md p-2">
                    <div className="text-xs text-blue-600 font-medium">Sales Orders</div>
                    <div className="text-lg font-bold text-blue-800">{dispatchItems.length}</div>
                  </div>
                  <div className="bg-green-50 border border-green-200 rounded-md p-2">
                    <div className="text-xs text-green-600 font-medium">Total Lots</div>
                    <div className="text-lg font-bold text-green-800">
                      {dispatchItems.reduce((sum, group) => sum + group.allotments.length, 0)}
                    </div>
                  </div>
                  <div className="bg-yellow-50 border border-yellow-200 rounded-md p-2">
                    <div className="text-xs text-yellow-600 font-medium">Dispatch Rolls</div>
                    <div className="text-lg font-bold text-yellow-800">
                      {dispatchItems.reduce((sum, group) => 
                        sum + group.allotments.reduce((itemSum, item) => 
                          itemSum + (item.dispatchRolls !== undefined ? item.dispatchRolls : item.totalRolls), 0), 0)}
                    </div>
                  </div>
                  <div className="bg-purple-50 border border-purple-200 rounded-md p-2">
                    <div className="text-xs text-purple-600 font-medium">Total Weight (kg)</div>
                    <div className="text-lg font-bold text-purple-800">
                      {dispatchItems.reduce((sum, group) => sum + group.totalNetWeight, 0).toFixed(2)}
                    </div>
                  </div>
                  <div className="bg-cyan-50 border border-cyan-200 rounded-md p-2">
                    <div className="text-xs text-cyan-600 font-medium">Total Actual Qty (kg)</div>
                    <div className="text-lg font-bold text-cyan-800">
                      {dispatchItems.reduce((sum, group) => sum + group.totalActualQuantity, 0).toFixed(2)}
                    </div>
                  </div>
                </div>
              </div>

              {/* Selected Lots Details */}
              <div className="border border-gray-200 rounded-md overflow-hidden mb-4">
                <Table>
                  <TableHeader className="bg-gray-50">
                    <TableRow>
                      <TableHead className="text-xs font-medium text-gray-700 w-12"></TableHead>
                      <TableHead className="text-xs font-medium text-gray-700">SO Number</TableHead>
                      <TableHead className="text-xs font-medium text-gray-700">Party</TableHead>
                      <TableHead className="text-xs font-medium text-gray-700">Customer</TableHead>
                      <TableHead className="text-xs font-medium text-gray-700">Allotments</TableHead>
                      <TableHead className="text-xs font-medium text-gray-700">Total Rolls</TableHead>
                      <TableHead className="text-xs font-medium text-gray-700">Dispatch Rolls</TableHead>
                      <TableHead className="text-xs font-medium text-gray-700">Actual Qty (kg)</TableHead>
                      <TableHead className="text-xs font-medium text-gray-700">Net Weight (kg)</TableHead>
                      <TableHead className="text-xs font-medium text-gray-700">Status</TableHead>
                    </TableRow>
                  </TableHeader>
                  <TableBody>
                    {dispatchItems.length === 0 ? (
                      <TableRow>
                        <TableCell colSpan={10} className="text-center py-8 text-gray-500">
                          No dispatch details found
                        </TableCell>
                      </TableRow>
                    ) : (
                      dispatchItems.map((group) => (
                        <>
                          <TableRow key={group.salesOrderId} className="border-b border-gray-100 bg-gray-50">
                            <TableCell className="py-3">
                              <div className="font-medium text-sm">SO</div>
                            </TableCell>
                            <TableCell className="py-3 font-medium">
                              {group.voucherNumber}
                            </TableCell>
                            <TableCell className="py-3">
                              {group.partyName}
                            </TableCell>
                            <TableCell className="py-3">
                              {group.customerName}
                            </TableCell>
                            <TableCell className="py-3">
                              <div className="flex items-center">
                                <span className="inline-flex items-center px-2 py-1 rounded-full text-xs font-medium bg-blue-100 text-blue-800">
                                  {group.allotments.length} lot{group.allotments.length !== 1 ? 's' : ''}
                                </span>
                              </div>
                            </TableCell>
                            <TableCell className="py-3 font-medium">
                              {group.totalRolls}
                            </TableCell>
                            <TableCell className="py-3">
                              <Input
                                type="number"
                                min="0"
                                max={group.totalRolls}
                                value={group.dispatchRolls || 0}
                                onChange={(e) => {
                                  const newDispatchRolls = parseInt(e.target.value) || 0;
                                  const updatedItems = [...dispatchItems];
                                  const groupIndex = updatedItems.findIndex(g => g.salesOrderId === group.salesOrderId);
                                  
                                  if (groupIndex !== -1) {
                                    updatedItems[groupIndex] = {
                                      ...group,
                                      dispatchRolls: Math.min(newDispatchRolls, group.totalRolls)
                                    };
                                    
                                    // Distribute rolls proportionally among allotments
                                    let remainingRolls = Math.min(newDispatchRolls, group.totalRolls);
                                    const updatedAllotments = group.allotments.map(allotment => {
                                      if (remainingRolls <= 0) {
                                        return { ...allotment, dispatchRolls: 0 };
                                      }
                                      
                                      // Calculate proportional allocation
                                      const allotmentProportion = allotment.totalRolls / group.totalRolls;
                                      const allotmentRolls = Math.min(
                                        Math.round(allotmentProportion * newDispatchRolls),
                                        allotment.totalRolls,
                                        remainingRolls
                                      );
                                      
                                      remainingRolls -= allotmentRolls;
                                      
                                      return { ...allotment, dispatchRolls: allotmentRolls };
                                    });
                                    
                                    // Distribute any remaining rolls to the first allotments
                                    if (remainingRolls > 0) {
                                      for (let i = 0; i < updatedAllotments.length && remainingRolls > 0; i++) {
                                        const allotment = updatedAllotments[i];
                                        if (allotment.dispatchRolls < allotment.totalRolls) {
                                          const additionalRolls = Math.min(
                                            remainingRolls,
                                            allotment.totalRolls - allotment.dispatchRolls
                                          );
                                          updatedAllotments[i] = {
                                            ...allotment,
                                            dispatchRolls: allotment.dispatchRolls + additionalRolls
                                          };
                                          remainingRolls -= additionalRolls;
                                        }
                                      }
                                    }
                                    
                                    updatedItems[groupIndex] = {
                                      ...updatedItems[groupIndex],
                                      allotments: updatedAllotments,
                                      dispatchRolls: newDispatchRolls
                                    };
                                  }
                                  
                                  setDispatchItems(updatedItems);
                                }}
                                className="text-xs h-8 w-20"
                              />
                            </TableCell>
                            <TableCell className="py-3 font-medium">
                              {group.totalActualQuantity.toFixed(2)}
                            </TableCell>
                            <TableCell className="py-3 font-medium">
                              {group.totalNetWeight.toFixed(2)}
                            </TableCell>
                            <TableCell className="py-3">
                              <Badge 
                                variant={group.isFullyDispatched ? "default" : "secondary"}
                                className={group.isFullyDispatched ? "bg-green-100 text-green-800" : "bg-yellow-100 text-yellow-800"}
                              >
                                {group.isFullyDispatched ? "Dispatched" : "Pending"}
                              </Badge>
                            </TableCell>
                          </TableRow>
                          {/* Expanded view for allotments in this group */}
                          {group.allotments.map((allotment, allotmentIndex) => (
                            <TableRow key={`${group.salesOrderId}-${allotment.lotNo}`} className="border-b border-gray-100">
                              <TableCell className="py-2 pl-8">
                                <div className="text-xs text-muted-foreground">Lot</div>
                              </TableCell>
                              <TableCell className="py-2 text-xs text-muted-foreground" colSpan={2}>
                                Allotment:
                              </TableCell>
                              <TableCell className="py-2" colSpan={2}>
                                <div className="font-medium text-sm">{allotment.lotNo}</div>
                                <div className="text-xs text-muted-foreground">{allotment.tape}</div>
                              </TableCell>
                              <TableCell className="py-2">
                                {allotment.totalRolls}
                              </TableCell>
                              <TableCell className="py-2">
                                <Input
                                  type="number"
                                  min="0"
                                  max={allotment.totalRolls}
                                  value={allotment.dispatchRolls || 0}
                                  onChange={(e) => {
                                    const newDispatchRolls = parseInt(e.target.value) || 0;
                                    const updatedItems = [...dispatchItems];
                                    const groupIndex = updatedItems.findIndex(g => g.salesOrderId === group.salesOrderId);
                                    
                                    if (groupIndex !== -1) {
                                      const allotmentIndex = updatedItems[groupIndex].allotments.findIndex(a => a.lotNo === allotment.lotNo);
                                      if (allotmentIndex !== -1) {
                                        updatedItems[groupIndex].allotments[allotmentIndex] = {
                                          ...allotment,
                                          dispatchRolls: Math.min(newDispatchRolls, allotment.totalRolls)
                                        };
                                        
                                        // Update group dispatch rolls total
                                        const groupDispatchRolls = updatedItems[groupIndex].allotments.reduce(
                                          (sum, a) => sum + (a.dispatchRolls || 0), 0
                                        );
                                        
                                        updatedItems[groupIndex] = {
                                          ...updatedItems[groupIndex],
                                          dispatchRolls: groupDispatchRolls
                                        };
                                      }
                                    }
                                    
                                    setDispatchItems(updatedItems);
                                  }}
                                  className="text-xs h-8 w-20"
                                />
                              </TableCell>
                              <TableCell className="py-2">
                                {allotment.totalActualQuantity.toFixed(2)}
                              </TableCell>
                              <TableCell className="py-2">
                                {allotment.totalNetWeight.toFixed(2)}
                              </TableCell>
                              <TableCell className="py-2">
                                <Badge 
                                  variant={allotment.isDispatched ? "default" : "secondary"}
                                  className={allotment.isDispatched ? "bg-green-100 text-green-800" : "bg-yellow-100 text-yellow-800"}
                                >
                                  {allotment.isDispatched ? "Dispatched" : "Pending"}
                                </Badge>
                              </TableCell>
                            </TableRow>
                          ))}
                        </>
                      ))
                    )}
                  </TableBody>
                </Table>
              </div>

              {/* Navigation Button */}
              <div className="flex justify-end">
                <Button
                  onClick={() => setActiveTab('confirm')}
                  disabled={dispatchItems.length === 0}
                  className="bg-blue-600 hover:bg-blue-700 text-white h-8 px-4 text-xs"
                >
                  Review & Confirm Dispatch
                </Button>
              </div>
            </div>
          )}

          {activeTab === 'confirm' && (
            <div>
              {/* Confirmation Summary */}
              <div className="bg-gradient-to-r from-blue-50 to-indigo-50 border border-blue-200 rounded-md p-3 mb-4">
                <h3 className="text-xs font-semibold text-blue-800 mb-2">Dispatch Confirmation</h3>
                <p className="text-xs text-gray-600 mb-3">
                  Please review the details below before confirming the dispatch. You can reorder the sales orders as needed.
                </p>
                
                {/* Dispatch Information Review */}
                <div className="bg-white border border-gray-200 rounded-md p-3 mb-4">
                  <h4 className="text-xs font-semibold text-gray-700 mb-2">Dispatch Information</h4>
                  <div className="grid grid-cols-1 md:grid-cols-3 gap-2">
                    <div>
                      <Label className="text-xs text-gray-500">Dispatch Date</Label>
                      <div className="text-sm">{dispatchData.dispatchDate || 'N/A'}</div>
                    </div>
                    <div>
                      <Label className="text-xs text-gray-500">Vehicle Number</Label>
                      <div className="text-sm">{dispatchData.vehicleNo || 'N/A'}</div>
                    </div>
                    <div>
                      <Label className="text-xs text-gray-500">Driver Name</Label>
                      <div className="text-sm">{dispatchData.driverName || 'N/A'}</div>
                    </div>
                    <div>
                      <Label className="text-xs text-gray-500">License</Label>
                      <div className="text-sm">{dispatchData.license || 'N/A'}</div>
                    </div>
                    <div>
                      <Label className="text-xs text-gray-500">Mobile Number</Label>
                      <div className="text-sm">{dispatchData.mobileNumber || 'N/A'}</div>
                    </div>
                    <div className="md:col-span-3">
                      <Label className="text-xs text-gray-500">Remarks</Label>
                      <div className="text-sm">{dispatchData.remarks || 'N/A'}</div>
                    </div>
                  </div>
                </div>
                
                {/* Sequence Reordering Instructions */}
                <div className="bg-yellow-50 border border-yellow-200 rounded-md p-3 mb-4">
                  <h4 className="text-xs font-semibold text-yellow-800 mb-1">Reorder Sales Orders</h4>
                  <p className="text-xs text-yellow-700">
                    Drag and drop the sales orders to reorder them in the sequence you want them to be dispatched.
                  </p>
                </div>
                
                {/* Dispatch Sequence Table */}
                <div className="border border-gray-200 rounded-md overflow-hidden">
                  <Table>
                    <TableHeader className="bg-gray-50">
                      <TableRow>
                        <TableHead className="text-xs font-medium text-gray-700 w-16">Order</TableHead>
                        <TableHead className="text-xs font-medium text-gray-700">SO Number</TableHead>
                        <TableHead className="text-xs font-medium text-gray-700">Party</TableHead>
                        <TableHead className="text-xs font-medium text-gray-700">Customer</TableHead>
                        <TableHead className="text-xs font-medium text-gray-700">Allotments</TableHead>
                        <TableHead className="text-xs font-medium text-gray-700">Total Rolls</TableHead>
                        <TableHead className="text-xs font-medium text-gray-700">Dispatch Rolls</TableHead>
                        <TableHead className="text-xs font-medium text-gray-700">Actions</TableHead>
                      </TableRow>
                    </TableHeader>
                    <TableBody>
                      {dispatchItems.length === 0 ? (
                        <TableRow>
                          <TableCell colSpan={8} className="text-center py-8 text-gray-500">
                            No sales orders found
                          </TableCell>
                        </TableRow>
                      ) : (
                        dispatchItems.map((group, index) => (
                          <TableRow 
                            key={group.salesOrderId} 
                            className="border-b border-gray-100"
                            draggable
                            onDragStart={() => handleDragStart(index)}
                            onDragEnter={() => handleDragEnter(index)}
                            onDragOver={(e) => e.preventDefault()}
                            onDragEnd={handleDragEnd}
                          >
                            <TableCell className="py-3">
                              <div className="font-medium text-sm cursor-move">#{index + 1} ≡</div>
                            </TableCell>
                            <TableCell className="py-3 font-medium">
                              {group.voucherNumber}
                            </TableCell>
                            <TableCell className="py-3">
                              {group.partyName}
                            </TableCell>
                            <TableCell className="py-3">
                              {group.customerName}
                            </TableCell>
                            <TableCell className="py-3">
                              <div className="flex items-center">
                                <span className="inline-flex items-center px-2 py-1 rounded-full text-xs font-medium bg-blue-100 text-blue-800">
                                  {group.allotments.length} lot{group.allotments.length !== 1 ? 's' : ''}
                                </span>
                              </div>
                            </TableCell>
                            <TableCell className="py-3">
                              {group.totalRolls}
                            </TableCell>
                            <TableCell className="py-3">
                              {group.allotments.reduce((sum, item) => 
                                sum + (item.dispatchRolls !== undefined ? item.dispatchRolls : item.totalRolls), 0)}
                            </TableCell>
                            <TableCell className="py-3">
                              <div className="flex space-x-1">
                                <Button
                                  size="sm"
                                  variant="outline"
                                  onClick={() => moveSalesOrderUp(index)}
                                  disabled={index === 0}
                                  className="h-6 w-6 p-0"
                                >
                                  <ArrowUp className="h-3 w-3" />
                                </Button>
                                <Button
                                  size="sm"
                                  variant="outline"
                                  onClick={() => moveSalesOrderDown(index)}
                                  disabled={index === dispatchItems.length - 1}
                                  className="h-6 w-6 p-0"
                                >
                                  <ArrowDown className="h-3 w-3" />
                                </Button>
                              </div>
                            </TableCell>
                          </TableRow>
                        ))
                      )}
                    </TableBody>
                  </Table>
                </div>
                
                {/* Dispatch Summary */}
                <div className="bg-white border border-gray-200 rounded-md p-3 mt-4">
                  <h4 className="text-xs font-semibold text-gray-700 mb-2">Dispatch Summary</h4>
                  <div className="grid grid-cols-1 md:grid-cols-5 gap-3 mb-3">
                    <div className="bg-blue-50 border border-blue-200 rounded-md p-2">
                      <div className="text-xs text-blue-600 font-medium">Sales Orders</div>
                      <div className="text-lg font-bold text-blue-800">{dispatchItems.length}</div>
                    </div>
                    <div className="bg-green-50 border border-green-200 rounded-md p-2">
                      <div className="text-xs text-green-600 font-medium">Total Lots</div>
                      <div className="text-lg font-bold text-green-800">
                        {dispatchItems.reduce((sum, group) => sum + group.allotments.length, 0)}
                      </div>
                    </div>
                    <div className="bg-yellow-50 border border-yellow-200 rounded-md p-2">
                      <div className="text-xs text-yellow-600 font-medium">Dispatch Rolls</div>
                      <div className="text-lg font-bold text-yellow-800">
                        {dispatchItems.reduce((sum, group) => 
                          sum + group.allotments.reduce((itemSum, item) => 
                            itemSum + (item.dispatchRolls !== undefined ? item.dispatchRolls : item.totalRolls), 0), 0)}
                      </div>
                    </div>
                    <div className="bg-purple-50 border border-purple-200 rounded-md p-2">
                      <div className="text-xs text-purple-600 font-medium">Total Weight (kg)</div>
                      <div className="text-lg font-bold text-purple-800">
                        {dispatchItems.reduce((sum, group) => sum + group.totalNetWeight, 0).toFixed(2)}
                      </div>
                    </div>
                    <div className="bg-cyan-50 border border-cyan-200 rounded-md p-2">
                      <div className="text-xs text-cyan-600 font-medium">Total Actual Qty (kg)</div>
                      <div className="text-lg font-bold text-cyan-800">
                        {dispatchItems.reduce((sum, group) => sum + group.totalActualQuantity, 0).toFixed(2)}
                      </div>
                    </div>
                  </div>
                </div>
              </div>

              {/* Confirmation Warning */}
              <div className="bg-yellow-50 border border-yellow-200 rounded-md p-3 mb-4">
                <h3 className="text-xs font-semibold text-yellow-800 mb-1">Important Notice</h3>
                <p className="text-xs text-yellow-700">
                  Once you confirm the dispatch, the status of the selected items will be updated and this action cannot be undone. 
                  Please ensure all details are correct before proceeding.
                </p>
              </div>

              {/* Action Buttons */}
              <div className="flex justify-between">
                <Button
                  variant="outline"
                  onClick={() => setActiveTab('details')}
                  className="h-8 px-3 text-xs"
                >
                  Back to Details
                </Button>
                <div className="space-x-2">
                  <Button
                    variant="outline"
                    onClick={() => navigate('/dispatch-planning')}
                    className="h-8 px-3 text-xs"
                  >
                    Cancel
                  </Button>
                  <Button
                    onClick={handleDispatch}
                    disabled={loading}
                    className="bg-green-600 hover:bg-green-700 text-white h-8 px-4 text-xs"
                  >
                    {loading ? (
                      <>
                        <div className="mr-1.5 h-2.5 w-2.5 animate-spin rounded-full border-2 border-current border-t-transparent"></div>
                        Dispatching...
                      </>
                    ) : (
                      <>
                        <Truck className="h-3 w-3 mr-1" />
                        Confirm Dispatch
                      </>
                    )}
                  </Button>
                </div>
              </div>
            </div>
          )}
        </CardContent>
      </Card>
    </div>
  );
};

export default DispatchDetails;<|MERGE_RESOLUTION|>--- conflicted
+++ resolved
@@ -5,21 +5,18 @@
 import { Badge } from '@/components/ui/badge';
 import { Input } from '@/components/ui/input';
 import { Label } from '@/components/ui/label';
-import { 
-  Table, 
-  TableBody, 
-  TableCell, 
-  TableHead, 
-  TableHeader, 
-  TableRow 
+import {
+  Table,
+  TableBody,
+  TableCell,
+  TableHead,
+  TableHeader,
+  TableRow,
 } from '@/components/ui/table';
 import { ArrowLeft, Save, Truck, FileText, CheckCircle, ArrowUp, ArrowDown } from 'lucide-react';
 import { toast } from '@/lib/toast';
 import { storageCaptureApi, apiUtils } from '@/lib/api-client';
-import type { 
-  StorageCaptureResponseDto,
-  UpdateStorageCaptureRequestDto
-} from '@/types/api-types';
+import type { StorageCaptureResponseDto, UpdateStorageCaptureRequestDto } from '@/types/api-types';
 
 // Define types for our dispatch details data
 interface DispatchPlanningItem {
@@ -75,55 +72,58 @@
   const location = useLocation();
   const navigate = useNavigate();
   const { selectedLots } = location.state || { selectedLots: [] };
-  
+
   // Group items by sales order
-  const groupedItems: Record<number, SalesOrderGroup> = selectedLots.reduce((acc, item: DispatchPlanningItem) => {
-    const salesOrderId = item.salesOrder?.id || 0;
-    
-    if (!acc[salesOrderId]) {
-      acc[salesOrderId] = {
-        salesOrderId,
-        voucherNumber: item.salesOrder?.voucherNumber || 'N/A',
-        partyName: item.salesOrder?.partyName || 'N/A',
-        customerName: item.customerName,
-        allotments: [],
-        totalRolls: 0,
-        totalNetWeight: 0,
-        totalActualQuantity: 0,
-        isFullyDispatched: true,
-        dispatchRolls: 0
-      };
-    }
-    
-    acc[salesOrderId].allotments.push({
-      ...item,
-      dispatchRolls: item.dispatchRolls || item.totalRolls
-    });
-    
-    acc[salesOrderId].totalRolls += item.totalRolls;
-    acc[salesOrderId].totalNetWeight += item.totalNetWeight;
-    acc[salesOrderId].totalActualQuantity += item.totalActualQuantity;
-    acc[salesOrderId].dispatchRolls = (acc[salesOrderId].dispatchRolls || 0) + (item.dispatchRolls || item.totalRolls);
-    
-    // If any allotment is not dispatched, the whole group is not fully dispatched
-    if (!item.isDispatched) {
-      acc[salesOrderId].isFullyDispatched = false;
-    }
-    
-    return acc;
-  }, {} as Record<number, SalesOrderGroup>);
-  
-<<<<<<< HEAD
+  const groupedItems: Record<number, SalesOrderGroup> = selectedLots.reduce(
+    (acc, item: DispatchPlanningItem) => {
+      const salesOrderId = item.salesOrder?.id || 0;
+
+      if (!acc[salesOrderId]) {
+        acc[salesOrderId] = {
+          salesOrderId,
+          voucherNumber: item.salesOrder?.voucherNumber || 'N/A',
+          partyName: item.salesOrder?.partyName || 'N/A',
+          customerName: item.customerName,
+          allotments: [],
+          totalRolls: 0,
+          totalNetWeight: 0,
+          totalActualQuantity: 0,
+          isFullyDispatched: true,
+          dispatchRolls: 0,
+        };
+      }
+
+      acc[salesOrderId].allotments.push({
+        ...item,
+        dispatchRolls: item.dispatchRolls || item.totalRolls,
+      });
+
+      acc[salesOrderId].totalRolls += item.totalRolls;
+      acc[salesOrderId].totalNetWeight += item.totalNetWeight;
+      acc[salesOrderId].totalActualQuantity += item.totalActualQuantity;
+      acc[salesOrderId].dispatchRolls =
+        (acc[salesOrderId].dispatchRolls || 0) + (item.dispatchRolls || item.totalRolls);
+
+      // If any allotment is not dispatched, the whole group is not fully dispatched
+      if (!item.isDispatched) {
+        acc[salesOrderId].isFullyDispatched = false;
+      }
+
+      return acc;
+    },
+    {} as Record<number, SalesOrderGroup>
+  );
+
+  const [dispatchItems, setDispatchItems] = useState<SalesOrderGroup[]>(
+    Object.values(groupedItems)
+  );
   // Initialize sequence numbers
   const groupedItemsArray: SalesOrderGroup[] = Object.values(groupedItems);
   groupedItemsArray.forEach((group: SalesOrderGroup, index) => {
     group.sequenceNumber = index + 1;
   });
-  
+
   const [dispatchItems, setDispatchItems] = useState<SalesOrderGroup[]>(groupedItemsArray);
-=======
-  const [dispatchItems, setDispatchItems] = useState<SalesOrderGroup[]>(Object.values(groupedItems));
->>>>>>> 6dd9d0e5
   const [loading, setLoading] = useState(false);
   const [dispatchData, setDispatchData] = useState<DispatchData>({
     dispatchDate: new Date().toISOString().split('T')[0],
@@ -131,9 +131,9 @@
     driverName: '',
     license: '',
     mobileNumber: '',
-    remarks: ''
+    remarks: '',
   });
-  
+
   // Tab state
   const [activeTab, setActiveTab] = useState<'details' | 'confirm'>('details');
 
@@ -154,18 +154,18 @@
   // Function to handle drag end (drop)
   const handleDragEnd = () => {
     if (dragItem.current === null || dragOverItem.current === null) return;
-    
+
     const newItems = [...dispatchItems];
     const draggedItem = newItems[dragItem.current];
-    
+
     // Remove dragged item
     newItems.splice(dragItem.current, 1);
     // Insert dragged item at new position
     newItems.splice(dragOverItem.current, 0, draggedItem);
-    
+
     // Update state
     setDispatchItems(newItems);
-    
+
     // Reset positions
     dragItem.current = null;
     dragOverItem.current = null;
@@ -191,28 +191,29 @@
   const handleDispatch = async () => {
     try {
       setLoading(true);
-      
+
       // Get all storage captures for the selected lots
       const storageResponse = await storageCaptureApi.getAllStorageCaptures();
       const allStorageCaptures = apiUtils.extractData(storageResponse);
-      
+
       // For each lot, update only the specified number of rolls
       const updatePromises = [];
-      
+
       for (const group of dispatchItems) {
         for (const item of group.allotments) {
           // Get all captures for this lot
-          const lotCaptures = allStorageCaptures.filter((capture: StorageCaptureResponseDto) => 
-            capture.lotNo === item.lotNo
+          const lotCaptures = allStorageCaptures.filter(
+            (capture: StorageCaptureResponseDto) => capture.lotNo === item.lotNo
           );
-          
+
           // Take only the specified number of rolls (or all if not specified)
-          const rollsToDispatch = item.dispatchRolls !== undefined ? 
-            Math.min(item.dispatchRolls, lotCaptures.length) : 
-            lotCaptures.length;
-          
+          const rollsToDispatch =
+            item.dispatchRolls !== undefined
+              ? Math.min(item.dispatchRolls, lotCaptures.length)
+              : lotCaptures.length;
+
           // Update the specified number of rolls
-          const lotPromises = lotCaptures.slice(0, rollsToDispatch).map(capture => {
+          const lotPromises = lotCaptures.slice(0, rollsToDispatch).map((capture) => {
             const updateDto: UpdateStorageCaptureRequestDto = {
               lotNo: capture.lotNo,
               fgRollNo: capture.fgRollNo,
@@ -220,27 +221,37 @@
               tape: capture.tape,
               customerName: capture.customerName,
               isDispatched: true, // Set to dispatched
-              isActive: capture.isActive
+              isActive: capture.isActive,
             };
-            
+
             return storageCaptureApi.updateStorageCapture(capture.id, updateDto);
           });
-          
+
           updatePromises.push(...lotPromises);
         }
       }
-      
+
       // Wait for all updates to complete
       await Promise.all(updatePromises);
-      
+
       const totalGroups = dispatchItems.length;
       const totalLots = dispatchItems.reduce((sum, group) => sum + group.allotments.length, 0);
-      const totalRolls = dispatchItems.reduce((sum, group) => 
-        sum + group.allotments.reduce((itemSum, item) => 
-          itemSum + (item.dispatchRolls !== undefined ? item.dispatchRolls : item.totalRolls), 0), 0);
-      
-      toast.success('Success', `Successfully dispatched ${totalGroups} sales orders with ${totalLots} lots and ${totalRolls} rolls`);
-      
+      const totalRolls = dispatchItems.reduce(
+        (sum, group) =>
+          sum +
+          group.allotments.reduce(
+            (itemSum, item) =>
+              itemSum + (item.dispatchRolls !== undefined ? item.dispatchRolls : item.totalRolls),
+            0
+          ),
+        0
+      );
+
+      toast.success(
+        'Success',
+        `Successfully dispatched ${totalGroups} sales orders with ${totalLots} lots and ${totalRolls} rolls`
+      );
+
       // Navigate back to dispatch planning
       navigate('/dispatch-planning');
     } catch (error) {
@@ -257,9 +268,7 @@
       <Card className="shadow-md border-0">
         <CardHeader className="bg-gradient-to-r from-blue-600 to-indigo-600 rounded-t-lg py-3">
           <div className="flex items-center justify-between">
-            <CardTitle className="text-white text-base font-semibold">
-              Dispatch Details
-            </CardTitle>
+            <CardTitle className="text-white text-base font-semibold">Dispatch Details</CardTitle>
             <Button
               variant="ghost"
               size="sm"
@@ -309,7 +318,7 @@
               {/* Dispatch Information Form */}
               <div className="bg-gradient-to-r from-blue-50 to-indigo-50 border border-blue-200 rounded-md p-3 mb-4">
                 <h3 className="text-xs font-semibold text-blue-800 mb-2">Dispatch Information</h3>
-                
+
                 <div className="grid grid-cols-1 md:grid-cols-3 gap-3">
                   <div className="space-y-1">
                     <Label htmlFor="dispatchDate" className="text-xs font-medium text-gray-700">
@@ -319,11 +328,13 @@
                       id="dispatchDate"
                       type="date"
                       value={dispatchData.dispatchDate}
-                      onChange={(e) => setDispatchData({...dispatchData, dispatchDate: e.target.value})}
+                      onChange={(e) =>
+                        setDispatchData({ ...dispatchData, dispatchDate: e.target.value })
+                      }
                       className="text-xs h-8"
                     />
                   </div>
-                  
+
                   <div className="space-y-1">
                     <Label htmlFor="vehicleNo" className="text-xs font-medium text-gray-700">
                       Vehicle Number
@@ -332,11 +343,13 @@
                       id="vehicleNo"
                       placeholder="Enter vehicle number"
                       value={dispatchData.vehicleNo}
-                      onChange={(e) => setDispatchData({...dispatchData, vehicleNo: e.target.value})}
+                      onChange={(e) =>
+                        setDispatchData({ ...dispatchData, vehicleNo: e.target.value })
+                      }
                       className="text-xs h-8"
                     />
                   </div>
-                  
+
                   <div className="space-y-1">
                     <Label htmlFor="driverName" className="text-xs font-medium text-gray-700">
                       Driver Name
@@ -345,11 +358,13 @@
                       id="driverName"
                       placeholder="Enter driver name"
                       value={dispatchData.driverName}
-                      onChange={(e) => setDispatchData({...dispatchData, driverName: e.target.value})}
+                      onChange={(e) =>
+                        setDispatchData({ ...dispatchData, driverName: e.target.value })
+                      }
                       className="text-xs h-8"
                     />
                   </div>
-                  
+
                   <div className="space-y-1">
                     <Label htmlFor="license" className="text-xs font-medium text-gray-700">
                       License
@@ -358,11 +373,13 @@
                       id="license"
                       placeholder="Enter license number"
                       value={dispatchData.license}
-                      onChange={(e) => setDispatchData({...dispatchData, license: e.target.value})}
+                      onChange={(e) =>
+                        setDispatchData({ ...dispatchData, license: e.target.value })
+                      }
                       className="text-xs h-8"
                     />
                   </div>
-                  
+
                   <div className="space-y-1">
                     <Label htmlFor="mobileNumber" className="text-xs font-medium text-gray-700">
                       Mobile Number
@@ -371,11 +388,13 @@
                       id="mobileNumber"
                       placeholder="Enter mobile number"
                       value={dispatchData.mobileNumber}
-                      onChange={(e) => setDispatchData({...dispatchData, mobileNumber: e.target.value})}
+                      onChange={(e) =>
+                        setDispatchData({ ...dispatchData, mobileNumber: e.target.value })
+                      }
                       className="text-xs h-8"
                     />
                   </div>
-                  
+
                   <div className="md:col-span-3 space-y-1">
                     <Label htmlFor="remarks" className="text-xs font-medium text-gray-700">
                       Remarks
@@ -384,7 +403,9 @@
                       id="remarks"
                       placeholder="Any additional remarks"
                       value={dispatchData.remarks}
-                      onChange={(e) => setDispatchData({...dispatchData, remarks: e.target.value})}
+                      onChange={(e) =>
+                        setDispatchData({ ...dispatchData, remarks: e.target.value })
+                      }
                       className="text-xs h-8"
                     />
                   </div>
@@ -396,7 +417,7 @@
                 <h3 className="text-xs font-semibold text-green-800 mb-2">
                   Selected Sales Orders for Dispatch ({dispatchItems.length})
                 </h3>
-                
+
                 <div className="grid grid-cols-1 md:grid-cols-5 gap-3 mb-3">
                   <div className="bg-blue-50 border border-blue-200 rounded-md p-2">
                     <div className="text-xs text-blue-600 font-medium">Sales Orders</div>
@@ -411,21 +432,35 @@
                   <div className="bg-yellow-50 border border-yellow-200 rounded-md p-2">
                     <div className="text-xs text-yellow-600 font-medium">Dispatch Rolls</div>
                     <div className="text-lg font-bold text-yellow-800">
-                      {dispatchItems.reduce((sum, group) => 
-                        sum + group.allotments.reduce((itemSum, item) => 
-                          itemSum + (item.dispatchRolls !== undefined ? item.dispatchRolls : item.totalRolls), 0), 0)}
+                      {dispatchItems.reduce(
+                        (sum, group) =>
+                          sum +
+                          group.allotments.reduce(
+                            (itemSum, item) =>
+                              itemSum +
+                              (item.dispatchRolls !== undefined
+                                ? item.dispatchRolls
+                                : item.totalRolls),
+                            0
+                          ),
+                        0
+                      )}
                     </div>
                   </div>
                   <div className="bg-purple-50 border border-purple-200 rounded-md p-2">
                     <div className="text-xs text-purple-600 font-medium">Total Weight (kg)</div>
                     <div className="text-lg font-bold text-purple-800">
-                      {dispatchItems.reduce((sum, group) => sum + group.totalNetWeight, 0).toFixed(2)}
+                      {dispatchItems
+                        .reduce((sum, group) => sum + group.totalNetWeight, 0)
+                        .toFixed(2)}
                     </div>
                   </div>
                   <div className="bg-cyan-50 border border-cyan-200 rounded-md p-2">
                     <div className="text-xs text-cyan-600 font-medium">Total Actual Qty (kg)</div>
                     <div className="text-lg font-bold text-cyan-800">
-                      {dispatchItems.reduce((sum, group) => sum + group.totalActualQuantity, 0).toFixed(2)}
+                      {dispatchItems
+                        .reduce((sum, group) => sum + group.totalActualQuantity, 0)
+                        .toFixed(2)}
                     </div>
                   </div>
                 </div>
@@ -440,11 +475,21 @@
                       <TableHead className="text-xs font-medium text-gray-700">SO Number</TableHead>
                       <TableHead className="text-xs font-medium text-gray-700">Party</TableHead>
                       <TableHead className="text-xs font-medium text-gray-700">Customer</TableHead>
-                      <TableHead className="text-xs font-medium text-gray-700">Allotments</TableHead>
-                      <TableHead className="text-xs font-medium text-gray-700">Total Rolls</TableHead>
-                      <TableHead className="text-xs font-medium text-gray-700">Dispatch Rolls</TableHead>
-                      <TableHead className="text-xs font-medium text-gray-700">Actual Qty (kg)</TableHead>
-                      <TableHead className="text-xs font-medium text-gray-700">Net Weight (kg)</TableHead>
+                      <TableHead className="text-xs font-medium text-gray-700">
+                        Allotments
+                      </TableHead>
+                      <TableHead className="text-xs font-medium text-gray-700">
+                        Total Rolls
+                      </TableHead>
+                      <TableHead className="text-xs font-medium text-gray-700">
+                        Dispatch Rolls
+                      </TableHead>
+                      <TableHead className="text-xs font-medium text-gray-700">
+                        Actual Qty (kg)
+                      </TableHead>
+                      <TableHead className="text-xs font-medium text-gray-700">
+                        Net Weight (kg)
+                      </TableHead>
                       <TableHead className="text-xs font-medium text-gray-700">Status</TableHead>
                     </TableRow>
                   </TableHeader>
@@ -458,29 +503,27 @@
                     ) : (
                       dispatchItems.map((group) => (
                         <>
-                          <TableRow key={group.salesOrderId} className="border-b border-gray-100 bg-gray-50">
+                          <TableRow
+                            key={group.salesOrderId}
+                            className="border-b border-gray-100 bg-gray-50"
+                          >
                             <TableCell className="py-3">
                               <div className="font-medium text-sm">SO</div>
                             </TableCell>
                             <TableCell className="py-3 font-medium">
                               {group.voucherNumber}
                             </TableCell>
-                            <TableCell className="py-3">
-                              {group.partyName}
-                            </TableCell>
-                            <TableCell className="py-3">
-                              {group.customerName}
-                            </TableCell>
+                            <TableCell className="py-3">{group.partyName}</TableCell>
+                            <TableCell className="py-3">{group.customerName}</TableCell>
                             <TableCell className="py-3">
                               <div className="flex items-center">
                                 <span className="inline-flex items-center px-2 py-1 rounded-full text-xs font-medium bg-blue-100 text-blue-800">
-                                  {group.allotments.length} lot{group.allotments.length !== 1 ? 's' : ''}
+                                  {group.allotments.length} lot
+                                  {group.allotments.length !== 1 ? 's' : ''}
                                 </span>
                               </div>
                             </TableCell>
-                            <TableCell className="py-3 font-medium">
-                              {group.totalRolls}
-                            </TableCell>
+                            <TableCell className="py-3 font-medium">{group.totalRolls}</TableCell>
                             <TableCell className="py-3">
                               <Input
                                 type="number"
@@ -490,37 +533,47 @@
                                 onChange={(e) => {
                                   const newDispatchRolls = parseInt(e.target.value) || 0;
                                   const updatedItems = [...dispatchItems];
-                                  const groupIndex = updatedItems.findIndex(g => g.salesOrderId === group.salesOrderId);
-                                  
+                                  const groupIndex = updatedItems.findIndex(
+                                    (g) => g.salesOrderId === group.salesOrderId
+                                  );
+
                                   if (groupIndex !== -1) {
                                     updatedItems[groupIndex] = {
                                       ...group,
-                                      dispatchRolls: Math.min(newDispatchRolls, group.totalRolls)
+                                      dispatchRolls: Math.min(newDispatchRolls, group.totalRolls),
                                     };
-                                    
+
                                     // Distribute rolls proportionally among allotments
-                                    let remainingRolls = Math.min(newDispatchRolls, group.totalRolls);
-                                    const updatedAllotments = group.allotments.map(allotment => {
+                                    let remainingRolls = Math.min(
+                                      newDispatchRolls,
+                                      group.totalRolls
+                                    );
+                                    const updatedAllotments = group.allotments.map((allotment) => {
                                       if (remainingRolls <= 0) {
                                         return { ...allotment, dispatchRolls: 0 };
                                       }
-                                      
+
                                       // Calculate proportional allocation
-                                      const allotmentProportion = allotment.totalRolls / group.totalRolls;
+                                      const allotmentProportion =
+                                        allotment.totalRolls / group.totalRolls;
                                       const allotmentRolls = Math.min(
                                         Math.round(allotmentProportion * newDispatchRolls),
                                         allotment.totalRolls,
                                         remainingRolls
                                       );
-                                      
+
                                       remainingRolls -= allotmentRolls;
-                                      
+
                                       return { ...allotment, dispatchRolls: allotmentRolls };
                                     });
-                                    
+
                                     // Distribute any remaining rolls to the first allotments
                                     if (remainingRolls > 0) {
-                                      for (let i = 0; i < updatedAllotments.length && remainingRolls > 0; i++) {
+                                      for (
+                                        let i = 0;
+                                        i < updatedAllotments.length && remainingRolls > 0;
+                                        i++
+                                      ) {
                                         const allotment = updatedAllotments[i];
                                         if (allotment.dispatchRolls < allotment.totalRolls) {
                                           const additionalRolls = Math.min(
@@ -529,20 +582,21 @@
                                           );
                                           updatedAllotments[i] = {
                                             ...allotment,
-                                            dispatchRolls: allotment.dispatchRolls + additionalRolls
+                                            dispatchRolls:
+                                              allotment.dispatchRolls + additionalRolls,
                                           };
                                           remainingRolls -= additionalRolls;
                                         }
                                       }
                                     }
-                                    
+
                                     updatedItems[groupIndex] = {
                                       ...updatedItems[groupIndex],
                                       allotments: updatedAllotments,
-                                      dispatchRolls: newDispatchRolls
+                                      dispatchRolls: newDispatchRolls,
                                     };
                                   }
-                                  
+
                                   setDispatchItems(updatedItems);
                                 }}
                                 className="text-xs h-8 w-20"
@@ -555,17 +609,24 @@
                               {group.totalNetWeight.toFixed(2)}
                             </TableCell>
                             <TableCell className="py-3">
-                              <Badge 
-                                variant={group.isFullyDispatched ? "default" : "secondary"}
-                                className={group.isFullyDispatched ? "bg-green-100 text-green-800" : "bg-yellow-100 text-yellow-800"}
+                              <Badge
+                                variant={group.isFullyDispatched ? 'default' : 'secondary'}
+                                className={
+                                  group.isFullyDispatched
+                                    ? 'bg-green-100 text-green-800'
+                                    : 'bg-yellow-100 text-yellow-800'
+                                }
                               >
-                                {group.isFullyDispatched ? "Dispatched" : "Pending"}
+                                {group.isFullyDispatched ? 'Dispatched' : 'Pending'}
                               </Badge>
                             </TableCell>
                           </TableRow>
                           {/* Expanded view for allotments in this group */}
                           {group.allotments.map((allotment, allotmentIndex) => (
-                            <TableRow key={`${group.salesOrderId}-${allotment.lotNo}`} className="border-b border-gray-100">
+                            <TableRow
+                              key={`${group.salesOrderId}-${allotment.lotNo}`}
+                              className="border-b border-gray-100"
+                            >
                               <TableCell className="py-2 pl-8">
                                 <div className="text-xs text-muted-foreground">Lot</div>
                               </TableCell>
@@ -574,11 +635,11 @@
                               </TableCell>
                               <TableCell className="py-2" colSpan={2}>
                                 <div className="font-medium text-sm">{allotment.lotNo}</div>
-                                <div className="text-xs text-muted-foreground">{allotment.tape}</div>
+                                <div className="text-xs text-muted-foreground">
+                                  {allotment.tape}
+                                </div>
                               </TableCell>
-                              <TableCell className="py-2">
-                                {allotment.totalRolls}
-                              </TableCell>
+                              <TableCell className="py-2">{allotment.totalRolls}</TableCell>
                               <TableCell className="py-2">
                                 <Input
                                   type="number"
@@ -588,28 +649,38 @@
                                   onChange={(e) => {
                                     const newDispatchRolls = parseInt(e.target.value) || 0;
                                     const updatedItems = [...dispatchItems];
-                                    const groupIndex = updatedItems.findIndex(g => g.salesOrderId === group.salesOrderId);
-                                    
+                                    const groupIndex = updatedItems.findIndex(
+                                      (g) => g.salesOrderId === group.salesOrderId
+                                    );
+
                                     if (groupIndex !== -1) {
-                                      const allotmentIndex = updatedItems[groupIndex].allotments.findIndex(a => a.lotNo === allotment.lotNo);
+                                      const allotmentIndex = updatedItems[
+                                        groupIndex
+                                      ].allotments.findIndex((a) => a.lotNo === allotment.lotNo);
                                       if (allotmentIndex !== -1) {
                                         updatedItems[groupIndex].allotments[allotmentIndex] = {
                                           ...allotment,
-                                          dispatchRolls: Math.min(newDispatchRolls, allotment.totalRolls)
+                                          dispatchRolls: Math.min(
+                                            newDispatchRolls,
+                                            allotment.totalRolls
+                                          ),
                                         };
-                                        
+
                                         // Update group dispatch rolls total
-                                        const groupDispatchRolls = updatedItems[groupIndex].allotments.reduce(
-                                          (sum, a) => sum + (a.dispatchRolls || 0), 0
+                                        const groupDispatchRolls = updatedItems[
+                                          groupIndex
+                                        ].allotments.reduce(
+                                          (sum, a) => sum + (a.dispatchRolls || 0),
+                                          0
                                         );
-                                        
+
                                         updatedItems[groupIndex] = {
                                           ...updatedItems[groupIndex],
-                                          dispatchRolls: groupDispatchRolls
+                                          dispatchRolls: groupDispatchRolls,
                                         };
                                       }
                                     }
-                                    
+
                                     setDispatchItems(updatedItems);
                                   }}
                                   className="text-xs h-8 w-20"
@@ -622,11 +693,15 @@
                                 {allotment.totalNetWeight.toFixed(2)}
                               </TableCell>
                               <TableCell className="py-2">
-                                <Badge 
-                                  variant={allotment.isDispatched ? "default" : "secondary"}
-                                  className={allotment.isDispatched ? "bg-green-100 text-green-800" : "bg-yellow-100 text-yellow-800"}
+                                <Badge
+                                  variant={allotment.isDispatched ? 'default' : 'secondary'}
+                                  className={
+                                    allotment.isDispatched
+                                      ? 'bg-green-100 text-green-800'
+                                      : 'bg-yellow-100 text-yellow-800'
+                                  }
                                 >
-                                  {allotment.isDispatched ? "Dispatched" : "Pending"}
+                                  {allotment.isDispatched ? 'Dispatched' : 'Pending'}
                                 </Badge>
                               </TableCell>
                             </TableRow>
@@ -657,9 +732,10 @@
               <div className="bg-gradient-to-r from-blue-50 to-indigo-50 border border-blue-200 rounded-md p-3 mb-4">
                 <h3 className="text-xs font-semibold text-blue-800 mb-2">Dispatch Confirmation</h3>
                 <p className="text-xs text-gray-600 mb-3">
-                  Please review the details below before confirming the dispatch. You can reorder the sales orders as needed.
+                  Please review the details below before confirming the dispatch. You can reorder
+                  the sales orders as needed.
                 </p>
-                
+
                 {/* Dispatch Information Review */}
                 <div className="bg-white border border-gray-200 rounded-md p-3 mb-4">
                   <h4 className="text-xs font-semibold text-gray-700 mb-2">Dispatch Information</h4>
@@ -690,27 +766,42 @@
                     </div>
                   </div>
                 </div>
-                
+
                 {/* Sequence Reordering Instructions */}
                 <div className="bg-yellow-50 border border-yellow-200 rounded-md p-3 mb-4">
-                  <h4 className="text-xs font-semibold text-yellow-800 mb-1">Reorder Sales Orders</h4>
+                  <h4 className="text-xs font-semibold text-yellow-800 mb-1">
+                    Reorder Sales Orders
+                  </h4>
                   <p className="text-xs text-yellow-700">
-                    Drag and drop the sales orders to reorder them in the sequence you want them to be dispatched.
+                    Drag and drop the sales orders to reorder them in the sequence you want them to
+                    be dispatched.
                   </p>
                 </div>
-                
+
                 {/* Dispatch Sequence Table */}
                 <div className="border border-gray-200 rounded-md overflow-hidden">
                   <Table>
                     <TableHeader className="bg-gray-50">
                       <TableRow>
-                        <TableHead className="text-xs font-medium text-gray-700 w-16">Order</TableHead>
-                        <TableHead className="text-xs font-medium text-gray-700">SO Number</TableHead>
+                        <TableHead className="text-xs font-medium text-gray-700 w-16">
+                          Order
+                        </TableHead>
+                        <TableHead className="text-xs font-medium text-gray-700">
+                          SO Number
+                        </TableHead>
                         <TableHead className="text-xs font-medium text-gray-700">Party</TableHead>
-                        <TableHead className="text-xs font-medium text-gray-700">Customer</TableHead>
-                        <TableHead className="text-xs font-medium text-gray-700">Allotments</TableHead>
-                        <TableHead className="text-xs font-medium text-gray-700">Total Rolls</TableHead>
-                        <TableHead className="text-xs font-medium text-gray-700">Dispatch Rolls</TableHead>
+                        <TableHead className="text-xs font-medium text-gray-700">
+                          Customer
+                        </TableHead>
+                        <TableHead className="text-xs font-medium text-gray-700">
+                          Allotments
+                        </TableHead>
+                        <TableHead className="text-xs font-medium text-gray-700">
+                          Total Rolls
+                        </TableHead>
+                        <TableHead className="text-xs font-medium text-gray-700">
+                          Dispatch Rolls
+                        </TableHead>
                         <TableHead className="text-xs font-medium text-gray-700">Actions</TableHead>
                       </TableRow>
                     </TableHeader>
@@ -723,8 +814,8 @@
                         </TableRow>
                       ) : (
                         dispatchItems.map((group, index) => (
-                          <TableRow 
-                            key={group.salesOrderId} 
+                          <TableRow
+                            key={group.salesOrderId}
                             className="border-b border-gray-100"
                             draggable
                             onDragStart={() => handleDragStart(index)}
@@ -738,25 +829,26 @@
                             <TableCell className="py-3 font-medium">
                               {group.voucherNumber}
                             </TableCell>
-                            <TableCell className="py-3">
-                              {group.partyName}
-                            </TableCell>
-                            <TableCell className="py-3">
-                              {group.customerName}
-                            </TableCell>
+                            <TableCell className="py-3">{group.partyName}</TableCell>
+                            <TableCell className="py-3">{group.customerName}</TableCell>
                             <TableCell className="py-3">
                               <div className="flex items-center">
                                 <span className="inline-flex items-center px-2 py-1 rounded-full text-xs font-medium bg-blue-100 text-blue-800">
-                                  {group.allotments.length} lot{group.allotments.length !== 1 ? 's' : ''}
+                                  {group.allotments.length} lot
+                                  {group.allotments.length !== 1 ? 's' : ''}
                                 </span>
                               </div>
                             </TableCell>
+                            <TableCell className="py-3">{group.totalRolls}</TableCell>
                             <TableCell className="py-3">
-                              {group.totalRolls}
-                            </TableCell>
-                            <TableCell className="py-3">
-                              {group.allotments.reduce((sum, item) => 
-                                sum + (item.dispatchRolls !== undefined ? item.dispatchRolls : item.totalRolls), 0)}
+                              {group.allotments.reduce(
+                                (sum, item) =>
+                                  sum +
+                                  (item.dispatchRolls !== undefined
+                                    ? item.dispatchRolls
+                                    : item.totalRolls),
+                                0
+                              )}
                             </TableCell>
                             <TableCell className="py-3">
                               <div className="flex space-x-1">
@@ -786,7 +878,7 @@
                     </TableBody>
                   </Table>
                 </div>
-                
+
                 {/* Dispatch Summary */}
                 <div className="bg-white border border-gray-200 rounded-md p-3 mt-4">
                   <h4 className="text-xs font-semibold text-gray-700 mb-2">Dispatch Summary</h4>
@@ -804,21 +896,35 @@
                     <div className="bg-yellow-50 border border-yellow-200 rounded-md p-2">
                       <div className="text-xs text-yellow-600 font-medium">Dispatch Rolls</div>
                       <div className="text-lg font-bold text-yellow-800">
-                        {dispatchItems.reduce((sum, group) => 
-                          sum + group.allotments.reduce((itemSum, item) => 
-                            itemSum + (item.dispatchRolls !== undefined ? item.dispatchRolls : item.totalRolls), 0), 0)}
+                        {dispatchItems.reduce(
+                          (sum, group) =>
+                            sum +
+                            group.allotments.reduce(
+                              (itemSum, item) =>
+                                itemSum +
+                                (item.dispatchRolls !== undefined
+                                  ? item.dispatchRolls
+                                  : item.totalRolls),
+                              0
+                            ),
+                          0
+                        )}
                       </div>
                     </div>
                     <div className="bg-purple-50 border border-purple-200 rounded-md p-2">
                       <div className="text-xs text-purple-600 font-medium">Total Weight (kg)</div>
                       <div className="text-lg font-bold text-purple-800">
-                        {dispatchItems.reduce((sum, group) => sum + group.totalNetWeight, 0).toFixed(2)}
+                        {dispatchItems
+                          .reduce((sum, group) => sum + group.totalNetWeight, 0)
+                          .toFixed(2)}
                       </div>
                     </div>
                     <div className="bg-cyan-50 border border-cyan-200 rounded-md p-2">
                       <div className="text-xs text-cyan-600 font-medium">Total Actual Qty (kg)</div>
                       <div className="text-lg font-bold text-cyan-800">
-                        {dispatchItems.reduce((sum, group) => sum + group.totalActualQuantity, 0).toFixed(2)}
+                        {dispatchItems
+                          .reduce((sum, group) => sum + group.totalActualQuantity, 0)
+                          .toFixed(2)}
                       </div>
                     </div>
                   </div>
@@ -829,8 +935,9 @@
               <div className="bg-yellow-50 border border-yellow-200 rounded-md p-3 mb-4">
                 <h3 className="text-xs font-semibold text-yellow-800 mb-1">Important Notice</h3>
                 <p className="text-xs text-yellow-700">
-                  Once you confirm the dispatch, the status of the selected items will be updated and this action cannot be undone. 
-                  Please ensure all details are correct before proceeding.
+                  Once you confirm the dispatch, the status of the selected items will be updated
+                  and this action cannot be undone. Please ensure all details are correct before
+                  proceeding.
                 </p>
               </div>
 
