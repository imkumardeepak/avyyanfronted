import { useState, useEffect, useRef } from 'react';
import { useLocation, useNavigate } from 'react-router-dom';
import { Card, CardContent, CardHeader, CardTitle } from '@/components/ui/card';
import { Button } from '@/components/ui/button';
import { Badge } from '@/components/ui/badge';
import { Input } from '@/components/ui/input';
import { Label } from '@/components/ui/label';
import {
  Table,
  TableBody,
  TableCell,
  TableHead,
  TableHeader,
  TableRow,
} from '@/components/ui/table';
import { ArrowLeft, Save, Truck, FileText, CheckCircle, ArrowUp, ArrowDown } from 'lucide-react';
import { toast } from '@/lib/toast';
import { storageCaptureApi, apiUtils } from '@/lib/api-client';
import type { StorageCaptureResponseDto, UpdateStorageCaptureRequestDto } from '@/types/api-types';

// Define types for our dispatch details data
interface DispatchPlanningItem {
  lotNo: string;
  customerName: string;
  tape: string;
  totalRolls: number;
  totalNetWeight: number;
  totalActualQuantity: number;
  isDispatched: boolean;
  rolls: RollDetail[];
  dispatchRolls?: number; // Number of rolls to dispatch (optional)
  salesOrder?: {
    id: number;
    voucherNumber: string;
    partyName: string;
  };
  salesOrderItemName?: string;
}

interface RollDetail {
  fgRollNo: string;
  netWeight: number;
  rollNo: string;
  machineName: string;
}

// New interface for grouping by sales order
interface SalesOrderGroup {
  salesOrderId: number;
  voucherNumber: string;
  partyName: string;
  customerName: string;
  allotments: DispatchPlanningItem[];
  totalRolls: number;
  totalNetWeight: number;
  totalActualQuantity: number;
  isFullyDispatched: boolean;
  dispatchRolls?: number; // Number of rolls to dispatch for the entire group
}

// Define types for our dispatch details data
interface DispatchData {
  dispatchDate: string;
  vehicleNo: string;
  driverName: string;
  license: string;
  mobileNumber: string;
  remarks: string;
}

const DispatchDetails = () => {
  const location = useLocation();
  const navigate = useNavigate();
  const { selectedLots } = location.state || { selectedLots: [] };

  // Group items by sales order
  const groupedItems: Record<number, SalesOrderGroup> = selectedLots.reduce(
    (acc, item: DispatchPlanningItem) => {
      const salesOrderId = item.salesOrder?.id || 0;

      if (!acc[salesOrderId]) {
        acc[salesOrderId] = {
          salesOrderId,
          voucherNumber: item.salesOrder?.voucherNumber || 'N/A',
          partyName: item.salesOrder?.partyName || 'N/A',
          customerName: item.customerName,
          allotments: [],
          totalRolls: 0,
          totalNetWeight: 0,
          totalActualQuantity: 0,
          isFullyDispatched: true,
          dispatchRolls: 0,
        };
      }

      acc[salesOrderId].allotments.push({
        ...item,
        dispatchRolls: item.dispatchRolls || item.totalRolls,
      });

      acc[salesOrderId].totalRolls += item.totalRolls;
      acc[salesOrderId].totalNetWeight += item.totalNetWeight;
      acc[salesOrderId].totalActualQuantity += item.totalActualQuantity;
      acc[salesOrderId].dispatchRolls =
        (acc[salesOrderId].dispatchRolls || 0) + (item.dispatchRolls || item.totalRolls);

      // If any allotment is not dispatched, the whole group is not fully dispatched
      if (!item.isDispatched) {
        acc[salesOrderId].isFullyDispatched = false;
      }

      return acc;
    },
    {} as Record<number, SalesOrderGroup>
  );

 
  // Initialize sequence numbers
  const groupedItemsArray: SalesOrderGroup[] = Object.values(groupedItems);
  groupedItemsArray.forEach((group: SalesOrderGroup, index) => {
    group.sequenceNumber = index + 1;
  });

  const [dispatchItems, setDispatchItems] = useState<SalesOrderGroup[]>(groupedItemsArray);
  const [loading, setLoading] = useState(false);
  const [dispatchData, setDispatchData] = useState<DispatchData>({
    dispatchDate: new Date().toISOString().split('T')[0],
    vehicleNo: '',
    driverName: '',
    license: '',
    mobileNumber: '',
    remarks: '',
  });

  // Tab state
  const [activeTab, setActiveTab] = useState<'details' | 'confirm'>('details');

  // Refs for drag and drop
  const dragItem = useRef<number | null>(null);
  const dragOverItem = useRef<number | null>(null);

  // Function to handle drag start
  const handleDragStart = (index: number) => {
    dragItem.current = index;
  };

  // Function to handle drag enter
  const handleDragEnter = (index: number) => {
    dragOverItem.current = index;
  };

  // Function to handle drag end (drop)
  const handleDragEnd = () => {
    if (dragItem.current === null || dragOverItem.current === null) return;

    const newItems = [...dispatchItems];
    const draggedItem = newItems[dragItem.current];

    // Remove dragged item
    newItems.splice(dragItem.current, 1);
    // Insert dragged item at new position
    newItems.splice(dragOverItem.current, 0, draggedItem);

    // Update state
    setDispatchItems(newItems);

    // Reset positions
    dragItem.current = null;
    dragOverItem.current = null;
  };

  // Function to move sales order up in the sequence
  const moveSalesOrderUp = (index: number) => {
    if (index <= 0) return;
    const newItems = [...dispatchItems];
    [newItems[index - 1], newItems[index]] = [newItems[index], newItems[index - 1]];
    setDispatchItems(newItems);
  };

  // Function to move sales order down in the sequence
  const moveSalesOrderDown = (index: number) => {
    if (index >= dispatchItems.length - 1) return;
    const newItems = [...dispatchItems];
    [newItems[index], newItems[index + 1]] = [newItems[index + 1], newItems[index]];
    setDispatchItems(newItems);
  };

  // Update dispatch status for all selected lots
  const handleDispatch = async () => {
    try {
      setLoading(true);

      // Get all storage captures for the selected lots
      const storageResponse = await storageCaptureApi.getAllStorageCaptures();
      const allStorageCaptures = apiUtils.extractData(storageResponse);

      // For each lot, update only the specified number of rolls
      const updatePromises = [];

      for (const group of dispatchItems) {
        for (const item of group.allotments) {
          // Get all captures for this lot
          const lotCaptures = allStorageCaptures.filter(
            (capture: StorageCaptureResponseDto) => capture.lotNo === item.lotNo
          );

          // Take only the specified number of rolls (or all if not specified)
          const rollsToDispatch =
            item.dispatchRolls !== undefined
              ? Math.min(item.dispatchRolls, lotCaptures.length)
              : lotCaptures.length;

          // Update the specified number of rolls
          const lotPromises = lotCaptures.slice(0, rollsToDispatch).map((capture) => {
            const updateDto: UpdateStorageCaptureRequestDto = {
              lotNo: capture.lotNo,
              fgRollNo: capture.fgRollNo,
              locationCode: capture.locationCode,
              tape: capture.tape,
              customerName: capture.customerName,
              isDispatched: true, // Set to dispatched
              isActive: capture.isActive,
            };

            return storageCaptureApi.updateStorageCapture(capture.id, updateDto);
          });

          updatePromises.push(...lotPromises);
        }
      }

      // Wait for all updates to complete
      await Promise.all(updatePromises);

      const totalGroups = dispatchItems.length;
      const totalLots = dispatchItems.reduce((sum, group) => sum + group.allotments.length, 0);
      const totalRolls = dispatchItems.reduce(
        (sum, group) =>
          sum +
          group.allotments.reduce(
            (itemSum, item) =>
              itemSum + (item.dispatchRolls !== undefined ? item.dispatchRolls : item.totalRolls),
            0
          ),
        0
      );

      toast.success(
        'Success',
        `Successfully dispatched ${totalGroups} sales orders with ${totalLots} lots and ${totalRolls} rolls`
      );

      // Navigate back to dispatch planning
      navigate('/dispatch-planning');
    } catch (error) {
      console.error('Error updating dispatch status:', error);
      const errorMessage = apiUtils.handleError(error);
      toast.error('Error', errorMessage || 'Failed to update dispatch status');
    } finally {
      setLoading(false);
    }
  };

  return (
    <div className="p-2 max-w-7xl mx-auto">
      <Card className="shadow-md border-0">
        <CardHeader className="bg-gradient-to-r from-blue-600 to-indigo-600 rounded-t-lg py-3">
          <div className="flex items-center justify-between">
            <CardTitle className="text-white text-base font-semibold">Dispatch Details</CardTitle>
            <Button
              variant="ghost"
              size="sm"
              onClick={() => navigate('/dispatch-planning')}
              className="text-white hover:bg-white/20 h-6 px-2"
            >
              <ArrowLeft className="h-3 w-3 mr-1" />
              Back
            </Button>
          </div>
          <p className="text-white/80 text-xs mt-1">
            Review and confirm dispatch details for selected lots
          </p>
        </CardHeader>

        <CardContent className="p-3">
          {/* Tab Navigation */}
          <div className="flex border-b border-gray-200 mb-4">
            <button
              className={`py-2 px-4 text-sm font-medium flex items-center ${
                activeTab === 'details'
                  ? 'text-blue-600 border-b-2 border-blue-600'
                  : 'text-gray-500 hover:text-gray-700'
              }`}
              onClick={() => setActiveTab('details')}
            >
              <FileText className="h-4 w-4 mr-2" />
              Dispatch Information
            </button>
            <button
              className={`py-2 px-4 text-sm font-medium flex items-center ${
                activeTab === 'confirm'
                  ? 'text-blue-600 border-b-2 border-blue-600'
                  : 'text-gray-500 hover:text-gray-700'
              }`}
              onClick={() => setActiveTab('confirm')}
              disabled={dispatchItems.length === 0}
            >
              <CheckCircle className="h-4 w-4 mr-2" />
              Confirm Dispatch
            </button>
          </div>

          {/* Tab Content */}
          {activeTab === 'details' && (
            <div>
              {/* Dispatch Information Form */}
              <div className="bg-gradient-to-r from-blue-50 to-indigo-50 border border-blue-200 rounded-md p-3 mb-4">
                <h3 className="text-xs font-semibold text-blue-800 mb-2">Dispatch Information</h3>

                <div className="grid grid-cols-1 md:grid-cols-3 gap-3">
                  <div className="space-y-1">
                    <Label htmlFor="dispatchDate" className="text-xs font-medium text-gray-700">
                      Dispatch Date
                    </Label>
                    <Input
                      id="dispatchDate"
                      type="date"
                      value={dispatchData.dispatchDate}
                      onChange={(e) =>
                        setDispatchData({ ...dispatchData, dispatchDate: e.target.value })
                      }
                      className="text-xs h-8"
                    />
                  </div>

                  <div className="space-y-1">
                    <Label htmlFor="vehicleNo" className="text-xs font-medium text-gray-700">
                      Vehicle Number
                    </Label>
                    <Input
                      id="vehicleNo"
                      placeholder="Enter vehicle number"
                      value={dispatchData.vehicleNo}
                      onChange={(e) =>
                        setDispatchData({ ...dispatchData, vehicleNo: e.target.value })
                      }
                      className="text-xs h-8"
                    />
                  </div>

                  <div className="space-y-1">
                    <Label htmlFor="driverName" className="text-xs font-medium text-gray-700">
                      Driver Name
                    </Label>
                    <Input
                      id="driverName"
                      placeholder="Enter driver name"
                      value={dispatchData.driverName}
                      onChange={(e) =>
                        setDispatchData({ ...dispatchData, driverName: e.target.value })
                      }
                      className="text-xs h-8"
                    />
                  </div>

                  <div className="space-y-1">
                    <Label htmlFor="license" className="text-xs font-medium text-gray-700">
                      License
                    </Label>
                    <Input
                      id="license"
                      placeholder="Enter license number"
                      value={dispatchData.license}
                      onChange={(e) =>
                        setDispatchData({ ...dispatchData, license: e.target.value })
                      }
                      className="text-xs h-8"
                    />
                  </div>

                  <div className="space-y-1">
                    <Label htmlFor="mobileNumber" className="text-xs font-medium text-gray-700">
                      Mobile Number
                    </Label>
                    <Input
                      id="mobileNumber"
                      placeholder="Enter mobile number"
                      value={dispatchData.mobileNumber}
                      onChange={(e) =>
                        setDispatchData({ ...dispatchData, mobileNumber: e.target.value })
                      }
                      className="text-xs h-8"
                    />
                  </div>

                  <div className="md:col-span-3 space-y-1">
                    <Label htmlFor="remarks" className="text-xs font-medium text-gray-700">
                      Remarks
                    </Label>
                    <Input
                      id="remarks"
                      placeholder="Any additional remarks"
                      value={dispatchData.remarks}
                      onChange={(e) =>
                        setDispatchData({ ...dispatchData, remarks: e.target.value })
                      }
                      className="text-xs h-8"
                    />
                  </div>
                </div>
              </div>

              {/* Selected Lots Summary */}
              <div className="bg-gradient-to-r from-green-50 to-emerald-50 border border-green-200 rounded-md p-3 mb-4">
                <h3 className="text-xs font-semibold text-green-800 mb-2">
                  Selected Sales Orders for Dispatch ({dispatchItems.length})
                </h3>

                <div className="grid grid-cols-1 md:grid-cols-5 gap-3 mb-3">
                  <div className="bg-blue-50 border border-blue-200 rounded-md p-2">
                    <div className="text-xs text-blue-600 font-medium">Sales Orders</div>
                    <div className="text-lg font-bold text-blue-800">{dispatchItems.length}</div>
                  </div>
                  <div className="bg-green-50 border border-green-200 rounded-md p-2">
                    <div className="text-xs text-green-600 font-medium">Total Lots</div>
                    <div className="text-lg font-bold text-green-800">
                      {dispatchItems.reduce((sum, group) => sum + group.allotments.length, 0)}
                    </div>
                  </div>
                  <div className="bg-yellow-50 border border-yellow-200 rounded-md p-2">
                    <div className="text-xs text-yellow-600 font-medium">Dispatch Rolls</div>
                    <div className="text-lg font-bold text-yellow-800">
                      {dispatchItems.reduce(
                        (sum, group) =>
                          sum +
                          group.allotments.reduce(
                            (itemSum, item) =>
                              itemSum +
                              (item.dispatchRolls !== undefined
                                ? item.dispatchRolls
                                : item.totalRolls),
                            0
                          ),
                        0
                      )}
                    </div>
                  </div>
                  <div className="bg-purple-50 border border-purple-200 rounded-md p-2">
                    <div className="text-xs text-purple-600 font-medium">Total Weight (kg)</div>
                    <div className="text-lg font-bold text-purple-800">
                      {dispatchItems
                        .reduce((sum, group) => sum + group.totalNetWeight, 0)
                        .toFixed(2)}
                    </div>
                  </div>
<<<<<<< HEAD
=======
                  <div className="bg-cyan-50 border border-cyan-200 rounded-md p-2">
                    <div className="text-xs text-cyan-600 font-medium">Total Actual Qty (kg)</div>
                    <div className="text-lg font-bold text-cyan-800">
                      {dispatchItems
                        .reduce((sum, group) => sum + group.totalActualQuantity, 0)
                        .toFixed(2)}
                    </div>
                  </div>
>>>>>>> 15e023af
                </div>
              </div>

              {/* Selected Lots Details */}
              <div className="border border-gray-200 rounded-md overflow-hidden mb-4">
                <Table>
                  <TableHeader className="bg-gray-50">
                    <TableRow>
                      <TableHead className="text-xs font-medium text-gray-700 w-12"></TableHead>
                      <TableHead className="text-xs font-medium text-gray-700">SO Number</TableHead>
                      <TableHead className="text-xs font-medium text-gray-700">Party</TableHead>
                      <TableHead className="text-xs font-medium text-gray-700">Customer</TableHead>
<<<<<<< HEAD
                      <TableHead className="text-xs font-medium text-gray-700">Allotments</TableHead>
                      <TableHead className="text-xs font-medium text-gray-700">Total Rolls</TableHead>
                      <TableHead className="text-xs font-medium text-gray-700">Dispatch Rolls</TableHead>
=======
                      <TableHead className="text-xs font-medium text-gray-700">
                        Allotments
                      </TableHead>
                      <TableHead className="text-xs font-medium text-gray-700">
                        Total Rolls
                      </TableHead>
                      <TableHead className="text-xs font-medium text-gray-700">
                        Dispatch Rolls
                      </TableHead>
                      <TableHead className="text-xs font-medium text-gray-700">
                        Actual Qty (kg)
                      </TableHead>
                      <TableHead className="text-xs font-medium text-gray-700">
                        Net Weight (kg)
                      </TableHead>
>>>>>>> 15e023af
                      <TableHead className="text-xs font-medium text-gray-700">Status</TableHead>
                    </TableRow>
                  </TableHeader>
                  <TableBody>
                    {dispatchItems.length === 0 ? (
                      <TableRow>
                        <TableCell colSpan={10} className="text-center py-8 text-gray-500">
                          No dispatch details found
                        </TableCell>
                      </TableRow>
                    ) : (
                      dispatchItems.map((group) => (
                        <>
                          <TableRow
                            key={group.salesOrderId}
                            className="border-b border-gray-100 bg-gray-50"
                          >
                            <TableCell className="py-3">
                              <div className="font-medium text-sm">SO</div>
                            </TableCell>
                            <TableCell className="py-3 font-medium">
                              {group.voucherNumber}
                            </TableCell>
                            <TableCell className="py-3">{group.partyName}</TableCell>
                            <TableCell className="py-3">{group.customerName}</TableCell>
                            <TableCell className="py-3">
                              <div className="flex items-center">
                                <span className="inline-flex items-center px-2 py-1 rounded-full text-xs font-medium bg-blue-100 text-blue-800">
                                  {group.allotments.length} lot
                                  {group.allotments.length !== 1 ? 's' : ''}
                                </span>
                              </div>
                            </TableCell>
                            <TableCell className="py-3 font-medium">{group.totalRolls}</TableCell>
                            <TableCell className="py-3">
                              <Input
                                type="number"
                                min="0"
                                max={group.totalRolls}
                                value={group.dispatchRolls || 0}
                                onChange={(e) => {
                                  const newDispatchRolls = parseInt(e.target.value) || 0;
                                  const updatedItems = [...dispatchItems];
                                  const groupIndex = updatedItems.findIndex(
                                    (g) => g.salesOrderId === group.salesOrderId
                                  );

                                  if (groupIndex !== -1) {
                                    updatedItems[groupIndex] = {
                                      ...group,
                                      dispatchRolls: Math.min(newDispatchRolls, group.totalRolls),
                                    };

                                    // Distribute rolls proportionally among allotments
                                    let remainingRolls = Math.min(
                                      newDispatchRolls,
                                      group.totalRolls
                                    );
                                    const updatedAllotments = group.allotments.map((allotment) => {
                                      if (remainingRolls <= 0) {
                                        return { ...allotment, dispatchRolls: 0 };
                                      }

                                      // Calculate proportional allocation
                                      const allotmentProportion =
                                        allotment.totalRolls / group.totalRolls;
                                      const allotmentRolls = Math.min(
                                        Math.round(allotmentProportion * newDispatchRolls),
                                        allotment.totalRolls,
                                        remainingRolls
                                      );

                                      remainingRolls -= allotmentRolls;

                                      return { ...allotment, dispatchRolls: allotmentRolls };
                                    });

                                    // Distribute any remaining rolls to the first allotments
                                    if (remainingRolls > 0) {
                                      for (
                                        let i = 0;
                                        i < updatedAllotments.length && remainingRolls > 0;
                                        i++
                                      ) {
                                        const allotment = updatedAllotments[i];
                                        if (allotment.dispatchRolls < allotment.totalRolls) {
                                          const additionalRolls = Math.min(
                                            remainingRolls,
                                            allotment.totalRolls - allotment.dispatchRolls
                                          );
                                          updatedAllotments[i] = {
                                            ...allotment,
                                            dispatchRolls:
                                              allotment.dispatchRolls + additionalRolls,
                                          };
                                          remainingRolls -= additionalRolls;
                                        }
                                      }
                                    }

                                    updatedItems[groupIndex] = {
                                      ...updatedItems[groupIndex],
                                      allotments: updatedAllotments,
                                      dispatchRolls: newDispatchRolls,
                                    };
                                  }

                                  setDispatchItems(updatedItems);
                                }}
                                className="text-xs h-8 w-20"
                              />
                            </TableCell>
                            <TableCell className="py-3">
                              <Badge
                                variant={group.isFullyDispatched ? 'default' : 'secondary'}
                                className={
                                  group.isFullyDispatched
                                    ? 'bg-green-100 text-green-800'
                                    : 'bg-yellow-100 text-yellow-800'
                                }
                              >
                                {group.isFullyDispatched ? 'Dispatched' : 'Pending'}
                              </Badge>
                            </TableCell>
                          </TableRow>
                          {/* Expanded view for allotments in this group */}
                          {group.allotments.map((allotment, allotmentIndex) => (
                            <TableRow
                              key={`${group.salesOrderId}-${allotment.lotNo}`}
                              className="border-b border-gray-100"
                            >
                              <TableCell className="py-2 pl-8">
                                <div className="text-xs text-muted-foreground">Lot</div>
                              </TableCell>
                              <TableCell className="py-2 text-xs text-muted-foreground" colSpan={2}>
                                Allotment:
                              </TableCell>
                              <TableCell className="py-2" colSpan={2}>
                                <div className="font-medium text-sm">{allotment.lotNo}</div>
                                <div className="text-xs text-muted-foreground">
                                  {allotment.tape}
                                </div>
                              </TableCell>
                              <TableCell className="py-2">{allotment.totalRolls}</TableCell>
                              <TableCell className="py-2">
                                <Input
                                  type="number"
                                  min="0"
                                  max={allotment.totalRolls}
                                  value={allotment.dispatchRolls || 0}
                                  onChange={(e) => {
                                    const newDispatchRolls = parseInt(e.target.value) || 0;
                                    const updatedItems = [...dispatchItems];
                                    const groupIndex = updatedItems.findIndex(
                                      (g) => g.salesOrderId === group.salesOrderId
                                    );

                                    if (groupIndex !== -1) {
                                      const allotmentIndex = updatedItems[
                                        groupIndex
                                      ].allotments.findIndex((a) => a.lotNo === allotment.lotNo);
                                      if (allotmentIndex !== -1) {
                                        updatedItems[groupIndex].allotments[allotmentIndex] = {
                                          ...allotment,
                                          dispatchRolls: Math.min(
                                            newDispatchRolls,
                                            allotment.totalRolls
                                          ),
                                        };

                                        // Update group dispatch rolls total
                                        const groupDispatchRolls = updatedItems[
                                          groupIndex
                                        ].allotments.reduce(
                                          (sum, a) => sum + (a.dispatchRolls || 0),
                                          0
                                        );

                                        updatedItems[groupIndex] = {
                                          ...updatedItems[groupIndex],
                                          dispatchRolls: groupDispatchRolls,
                                        };
                                      }
                                    }

                                    setDispatchItems(updatedItems);
                                  }}
                                  className="text-xs h-8 w-20"
                                />
                              </TableCell>
                              <TableCell className="py-2">
<<<<<<< HEAD
                                <Badge 
                                  variant={allotment.isDispatched ? "default" : "secondary"}
                                  className={allotment.isDispatched ? "bg-green-100 text-green-800" : "bg-yellow-100 text-yellow-800"}
=======
                                {allotment.totalActualQuantity.toFixed(2)}
                              </TableCell>
                              <TableCell className="py-2">
                                {allotment.totalNetWeight.toFixed(2)}
                              </TableCell>
                              <TableCell className="py-2">
                                <Badge
                                  variant={allotment.isDispatched ? 'default' : 'secondary'}
                                  className={
                                    allotment.isDispatched
                                      ? 'bg-green-100 text-green-800'
                                      : 'bg-yellow-100 text-yellow-800'
                                  }
>>>>>>> 15e023af
                                >
                                  {allotment.isDispatched ? 'Dispatched' : 'Pending'}
                                </Badge>
                              </TableCell>
                            </TableRow>
                          ))}
                        </>
                      ))
                    )}
                  </TableBody>
                </Table>
              </div>

              {/* Navigation Button */}
              <div className="flex justify-end">
                <Button
                  onClick={() => setActiveTab('confirm')}
                  disabled={dispatchItems.length === 0}
                  className="bg-blue-600 hover:bg-blue-700 text-white h-8 px-4 text-xs"
                >
                  Review & Confirm Dispatch
                </Button>
              </div>
            </div>
          )}

          {activeTab === 'confirm' && (
            <div>
              {/* Confirmation Summary */}
              <div className="bg-gradient-to-r from-blue-50 to-indigo-50 border border-blue-200 rounded-md p-3 mb-4">
                <h3 className="text-xs font-semibold text-blue-800 mb-2">Dispatch Confirmation</h3>
                <p className="text-xs text-gray-600 mb-3">
                  Please review the details below before confirming the dispatch. You can reorder
                  the sales orders as needed.
                </p>

                {/* Dispatch Information Review */}
                <div className="bg-white border border-gray-200 rounded-md p-3 mb-4">
                  <h4 className="text-xs font-semibold text-gray-700 mb-2">Dispatch Information</h4>
                  <div className="grid grid-cols-1 md:grid-cols-3 gap-2">
                    <div>
                      <Label className="text-xs text-gray-500">Dispatch Date</Label>
                      <div className="text-sm">{dispatchData.dispatchDate || 'N/A'}</div>
                    </div>
                    <div>
                      <Label className="text-xs text-gray-500">Vehicle Number</Label>
                      <div className="text-sm">{dispatchData.vehicleNo || 'N/A'}</div>
                    </div>
                    <div>
                      <Label className="text-xs text-gray-500">Driver Name</Label>
                      <div className="text-sm">{dispatchData.driverName || 'N/A'}</div>
                    </div>
                    <div>
                      <Label className="text-xs text-gray-500">License</Label>
                      <div className="text-sm">{dispatchData.license || 'N/A'}</div>
                    </div>
                    <div>
                      <Label className="text-xs text-gray-500">Mobile Number</Label>
                      <div className="text-sm">{dispatchData.mobileNumber || 'N/A'}</div>
                    </div>
                    <div className="md:col-span-3">
                      <Label className="text-xs text-gray-500">Remarks</Label>
                      <div className="text-sm">{dispatchData.remarks || 'N/A'}</div>
                    </div>
                  </div>
                </div>

                {/* Sequence Reordering Instructions */}
                <div className="bg-yellow-50 border border-yellow-200 rounded-md p-3 mb-4">
                  <h4 className="text-xs font-semibold text-yellow-800 mb-1">
                    Reorder Sales Orders
                  </h4>
                  <p className="text-xs text-yellow-700">
                    Drag and drop the sales orders to reorder them in the sequence you want them to
                    be dispatched.
                  </p>
                </div>

                {/* Dispatch Sequence Table */}
                <div className="border border-gray-200 rounded-md overflow-hidden">
                  <Table>
                    <TableHeader className="bg-gray-50">
                      <TableRow>
                        <TableHead className="text-xs font-medium text-gray-700 w-16">
                          Order
                        </TableHead>
                        <TableHead className="text-xs font-medium text-gray-700">
                          SO Number
                        </TableHead>
                        <TableHead className="text-xs font-medium text-gray-700">Party</TableHead>
                        <TableHead className="text-xs font-medium text-gray-700">
                          Customer
                        </TableHead>
                        <TableHead className="text-xs font-medium text-gray-700">
                          Allotments
                        </TableHead>
                        <TableHead className="text-xs font-medium text-gray-700">
                          Total Rolls
                        </TableHead>
                        <TableHead className="text-xs font-medium text-gray-700">
                          Dispatch Rolls
                        </TableHead>
                        <TableHead className="text-xs font-medium text-gray-700">Actions</TableHead>
                      </TableRow>
                    </TableHeader>
                    <TableBody>
                      {dispatchItems.length === 0 ? (
                        <TableRow>
                          <TableCell colSpan={8} className="text-center py-8 text-gray-500">
                            No sales orders found
                          </TableCell>
                        </TableRow>
                      ) : (
                        dispatchItems.map((group, index) => (
                          <TableRow
                            key={group.salesOrderId}
                            className="border-b border-gray-100"
                            draggable
                            onDragStart={() => handleDragStart(index)}
                            onDragEnter={() => handleDragEnter(index)}
                            onDragOver={(e) => e.preventDefault()}
                            onDragEnd={handleDragEnd}
                          >
                            <TableCell className="py-3">
                              <div className="font-medium text-sm cursor-move">#{index + 1} ≡</div>
                            </TableCell>
                            <TableCell className="py-3 font-medium">
                              {group.voucherNumber}
                            </TableCell>
                            <TableCell className="py-3">{group.partyName}</TableCell>
                            <TableCell className="py-3">{group.customerName}</TableCell>
                            <TableCell className="py-3">
                              <div className="flex items-center">
                                <span className="inline-flex items-center px-2 py-1 rounded-full text-xs font-medium bg-blue-100 text-blue-800">
                                  {group.allotments.length} lot
                                  {group.allotments.length !== 1 ? 's' : ''}
                                </span>
                              </div>
                            </TableCell>
                            <TableCell className="py-3">{group.totalRolls}</TableCell>
                            <TableCell className="py-3">
                              {group.allotments.reduce(
                                (sum, item) =>
                                  sum +
                                  (item.dispatchRolls !== undefined
                                    ? item.dispatchRolls
                                    : item.totalRolls),
                                0
                              )}
                            </TableCell>
                            <TableCell className="py-3">
                              <div className="flex space-x-1">
                                <Button
                                  size="sm"
                                  variant="outline"
                                  onClick={() => moveSalesOrderUp(index)}
                                  disabled={index === 0}
                                  className="h-6 w-6 p-0"
                                >
                                  <ArrowUp className="h-3 w-3" />
                                </Button>
                                <Button
                                  size="sm"
                                  variant="outline"
                                  onClick={() => moveSalesOrderDown(index)}
                                  disabled={index === dispatchItems.length - 1}
                                  className="h-6 w-6 p-0"
                                >
                                  <ArrowDown className="h-3 w-3" />
                                </Button>
                              </div>
                            </TableCell>
                          </TableRow>
                        ))
                      )}
                    </TableBody>
                  </Table>
                </div>

                {/* Dispatch Summary */}
                <div className="bg-white border border-gray-200 rounded-md p-3 mt-4">
                  <h4 className="text-xs font-semibold text-gray-700 mb-2">Dispatch Summary</h4>
                  <div className="grid grid-cols-1 md:grid-cols-4 gap-3 mb-3">
                    <div className="bg-blue-50 border border-blue-200 rounded-md p-2">
                      <div className="text-xs text-blue-600 font-medium">Sales Orders</div>
                      <div className="text-lg font-bold text-blue-800">{dispatchItems.length}</div>
                    </div>
                    <div className="bg-green-50 border border-green-200 rounded-md p-2">
                      <div className="text-xs text-green-600 font-medium">Total Lots</div>
                      <div className="text-lg font-bold text-green-800">
                        {dispatchItems.reduce((sum, group) => sum + group.allotments.length, 0)}
                      </div>
                    </div>
                    <div className="bg-yellow-50 border border-yellow-200 rounded-md p-2">
                      <div className="text-xs text-yellow-600 font-medium">Dispatch Rolls</div>
                      <div className="text-lg font-bold text-yellow-800">
                        {dispatchItems.reduce(
                          (sum, group) =>
                            sum +
                            group.allotments.reduce(
                              (itemSum, item) =>
                                itemSum +
                                (item.dispatchRolls !== undefined
                                  ? item.dispatchRolls
                                  : item.totalRolls),
                              0
                            ),
                          0
                        )}
                      </div>
                    </div>
                    <div className="bg-purple-50 border border-purple-200 rounded-md p-2">
                      <div className="text-xs text-purple-600 font-medium">Total Weight (kg)</div>
                      <div className="text-lg font-bold text-purple-800">
                        {dispatchItems
                          .reduce((sum, group) => sum + group.totalNetWeight, 0)
                          .toFixed(2)}
                      </div>
                    </div>
<<<<<<< HEAD
=======
                    <div className="bg-cyan-50 border border-cyan-200 rounded-md p-2">
                      <div className="text-xs text-cyan-600 font-medium">Total Actual Qty (kg)</div>
                      <div className="text-lg font-bold text-cyan-800">
                        {dispatchItems
                          .reduce((sum, group) => sum + group.totalActualQuantity, 0)
                          .toFixed(2)}
                      </div>
                    </div>
>>>>>>> 15e023af
                  </div>
                </div>
              </div>

              {/* Confirmation Warning */}
              <div className="bg-yellow-50 border border-yellow-200 rounded-md p-3 mb-4">
                <h3 className="text-xs font-semibold text-yellow-800 mb-1">Important Notice</h3>
                <p className="text-xs text-yellow-700">
                  Once you confirm the dispatch, the status of the selected items will be updated
                  and this action cannot be undone. Please ensure all details are correct before
                  proceeding.
                </p>
              </div>

              {/* Action Buttons */}
              <div className="flex justify-between">
                <Button
                  variant="outline"
                  onClick={() => setActiveTab('details')}
                  className="h-8 px-3 text-xs"
                >
                  Back to Details
                </Button>
                <div className="space-x-2">
                  <Button
                    variant="outline"
                    onClick={() => navigate('/dispatch-planning')}
                    className="h-8 px-3 text-xs"
                  >
                    Cancel
                  </Button>
                  <Button
                    onClick={handleDispatch}
                    disabled={loading}
                    className="bg-green-600 hover:bg-green-700 text-white h-8 px-4 text-xs"
                  >
                    {loading ? (
                      <>
                        <div className="mr-1.5 h-2.5 w-2.5 animate-spin rounded-full border-2 border-current border-t-transparent"></div>
                        Dispatching...
                      </>
                    ) : (
                      <>
                        <Truck className="h-3 w-3 mr-1" />
                        Confirm Dispatch
                      </>
                    )}
                  </Button>
                </div>
              </div>
            </div>
          )}
        </CardContent>
      </Card>
    </div>
  );
};

export default DispatchDetails;<|MERGE_RESOLUTION|>--- conflicted
+++ resolved
@@ -453,8 +453,6 @@
                         .toFixed(2)}
                     </div>
                   </div>
-<<<<<<< HEAD
-=======
                   <div className="bg-cyan-50 border border-cyan-200 rounded-md p-2">
                     <div className="text-xs text-cyan-600 font-medium">Total Actual Qty (kg)</div>
                     <div className="text-lg font-bold text-cyan-800">
@@ -463,7 +461,6 @@
                         .toFixed(2)}
                     </div>
                   </div>
->>>>>>> 15e023af
                 </div>
               </div>
 
@@ -476,11 +473,9 @@
                       <TableHead className="text-xs font-medium text-gray-700">SO Number</TableHead>
                       <TableHead className="text-xs font-medium text-gray-700">Party</TableHead>
                       <TableHead className="text-xs font-medium text-gray-700">Customer</TableHead>
-<<<<<<< HEAD
                       <TableHead className="text-xs font-medium text-gray-700">Allotments</TableHead>
                       <TableHead className="text-xs font-medium text-gray-700">Total Rolls</TableHead>
                       <TableHead className="text-xs font-medium text-gray-700">Dispatch Rolls</TableHead>
-=======
                       <TableHead className="text-xs font-medium text-gray-700">
                         Allotments
                       </TableHead>
@@ -496,7 +491,6 @@
                       <TableHead className="text-xs font-medium text-gray-700">
                         Net Weight (kg)
                       </TableHead>
->>>>>>> 15e023af
                       <TableHead className="text-xs font-medium text-gray-700">Status</TableHead>
                     </TableRow>
                   </TableHeader>
@@ -688,17 +682,6 @@
                                 />
                               </TableCell>
                               <TableCell className="py-2">
-<<<<<<< HEAD
-                                <Badge 
-                                  variant={allotment.isDispatched ? "default" : "secondary"}
-                                  className={allotment.isDispatched ? "bg-green-100 text-green-800" : "bg-yellow-100 text-yellow-800"}
-=======
-                                {allotment.totalActualQuantity.toFixed(2)}
-                              </TableCell>
-                              <TableCell className="py-2">
-                                {allotment.totalNetWeight.toFixed(2)}
-                              </TableCell>
-                              <TableCell className="py-2">
                                 <Badge
                                   variant={allotment.isDispatched ? 'default' : 'secondary'}
                                   className={
@@ -706,7 +689,6 @@
                                       ? 'bg-green-100 text-green-800'
                                       : 'bg-yellow-100 text-yellow-800'
                                   }
->>>>>>> 15e023af
                                 >
                                   {allotment.isDispatched ? 'Dispatched' : 'Pending'}
                                 </Badge>
@@ -926,8 +908,6 @@
                           .toFixed(2)}
                       </div>
                     </div>
-<<<<<<< HEAD
-=======
                     <div className="bg-cyan-50 border border-cyan-200 rounded-md p-2">
                       <div className="text-xs text-cyan-600 font-medium">Total Actual Qty (kg)</div>
                       <div className="text-lg font-bold text-cyan-800">
@@ -936,7 +916,6 @@
                           .toFixed(2)}
                       </div>
                     </div>
->>>>>>> 15e023af
                   </div>
                 </div>
               </div>
