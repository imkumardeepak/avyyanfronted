--- conflicted
+++ resolved
@@ -1466,17 +1466,7 @@
   termsOfPayment: string;
   isJobWork: boolean; // Checkbox for job work
   serialNo?: string; // Add serial number field
-<<<<<<< HEAD
-  
-  // Additional fields
-  isProcess?: boolean; // Process flag
-  orderNo?: string; // Order number
-  termsOfDelivery?: string; // Terms of delivery
-  dispatchThrough?: string; // Dispatch through
-  
-=======
-
->>>>>>> a4fbba15
+
   // Company details
   companyName: string;
   companyGSTIN: string;
@@ -1544,17 +1534,7 @@
   termsOfPayment: string;
   isJobWork: boolean; // Checkbox for job work
   serialNo?: string; // Add serial number field
-<<<<<<< HEAD
-  
-  // Additional fields
-  isProcess?: boolean; // Process flag
-  orderNo?: string; // Order number
-  termsOfDelivery?: string; // Terms of delivery
-  dispatchThrough?: string; // Dispatch through
-  
-=======
-
->>>>>>> a4fbba15
+
   // Company details
   companyName: string;
   companyGSTIN: string;
@@ -1646,13 +1626,6 @@
   isActive?: boolean;
 }
 
-<<<<<<< HEAD
-// ============================================
-// FG ROLLS DTOs
-// ============================================
-
-=======
->>>>>>> a4fbba15
 export interface FgRollDto {
   machineNo: string;
   rollNumber: string;
@@ -1670,8 +1643,4 @@
   message: string;
   totalRolls: number;
   data: VoucherGroupDto[];
-<<<<<<< HEAD
-}
-=======
-}
->>>>>>> a4fbba15
+}
