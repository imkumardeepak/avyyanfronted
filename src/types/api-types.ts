/**
 * Complete API Types for Avyaan Knitfab Backend
 * Based on the official API documentation
 * Exact match with all DTO specifications
 */

// ============================================
// AUTHENTICATION DTOs (AvyyanBackend.DTOs.Auth)
// ============================================

export interface LoginRequestDto {
  email: string;          // Required, email format
  password: string;       // Required
  rememberMe?: boolean;   // Optional, default: false
}

export interface LoginResponseDto {
  token: string;          // JWT token
  refreshToken: string;
  expiresAt: string;      // ISO 8601 datetime
  user: AuthUserDto;
  roles: string[];
  pageAccesses: AuthPageAccessDto[];
}

export interface RefreshTokenRequestDto {
  refreshToken: string;
}

export interface RegisterRequestDto {
  firstName: string;      // Required, max 100 chars
  lastName: string;       // Required, max 100 chars
  email: string;          // Required, email format, max 255 chars
  password: string;       // Required, min 6 chars
  confirmPassword: string;// Required, must match password
  phoneNumber?: string;   // Optional, max 20 chars
}

export interface ChangePasswordRequestDto {
  currentPassword: string;  // Required
  newPassword: string;      // Required, min 6 chars
  confirmPassword: string;  // Required, must match newPassword
}

export interface ResetPasswordRequestDto {
  email: string;           // Required, email format
}

export interface AuthUserDto {
  id: number;
  firstName: string;
  lastName: string;
  email: string;
  phoneNumber?: string;
  lastLoginAt?: string;    // Optional datetime
  createdAt: string;       // ISO 8601 datetime
  roleName: string;
}

export interface AuthPageAccessDto {
  id: number;
  roleId: number;
  pageName: string;
  isView: boolean;
  isAdd: boolean;
  isEdit: boolean;
  isDelete: boolean;
}

// ============================================
// USER DTOs (AvyyanBackend.DTOs.User)
// ============================================

export interface UserProfileResponseDto {
  id: number;
  firstName: string;
  lastName: string;
  email: string;
  phoneNumber?: string;
  lastLoginAt?: string;
  createdAt: string;
  updatedAt?: string;
  roleName: string;
  isActive: boolean;
}

export interface UpdateUserProfileRequestDto {
  firstName: string;      // Required, max 100 chars
  lastName: string;       // Required, max 100 chars
  email: string;          // Required, email format, max 255 chars
  phoneNumber?: string;   // Optional, max 20 chars
}

export interface AdminUserResponseDto {
  id: number;
  firstName: string;
  lastName: string;
  email: string;
  phoneNumber?: string;
  lastLoginAt?: string;
  createdAt: string;
  updatedAt?: string;
  roleName: string;
  isActive: boolean;
}

export interface CreateUserRequestDto {
  firstName: string;      // Required, max 100 chars
  lastName: string;       // Required, max 100 chars
  email: string;          // Required, email format, max 255 chars
  password: string;       // Required, min 6 chars
  phoneNumber?: string;   // Optional, max 20 chars
  roleName: string;       // Required
  isActive?: boolean;     // Optional, default: true
}

export interface UpdateUserRequestDto {
  firstName: string;      // Required, max 100 chars
  lastName: string;       // Required, max 100 chars
  email: string;          // Required, email format, max 255 chars
  phoneNumber?: string;   // Optional, max 20 chars
  roleName: string;       // Required
  isActive?: boolean;     // Optional, default: true
}

export interface UserPermissionsResponseDto {
  userId: number;
  roleName: string;
  pageAccesses: UserPageAccessDto[];
}

export interface UserPageAccessDto {
  id: number;
  roleId: number;
  pageName: string;
  isView: boolean;
  isAdd: boolean;
  isEdit: boolean;
  isDelete: boolean;
}

// ============================================
// ROLE DTOs (AvyyanBackend.DTOs.Role)
// ============================================

export interface RoleResponseDto {
  id: number;
  roleName: string;
  description?: string;
  isActive: boolean;
  createdAt: string;
  updatedAt?: string;
  pageAccesses: RolePageAccessDto[];
}

export interface CreateRoleRequestDto {
  name: string;           // Required, max 100 chars
  description?: string;   // Optional, max 500 chars
  isActive?: boolean;     // Optional, default: true
  pageAccesses?: CreatePageAccessRequestDto[]; // Optional, page access permissions
}

export interface UpdateRoleRequestDto {
  name: string;           // Required, max 100 chars
  description?: string;   // Optional, max 500 chars
  isActive?: boolean;     // Optional, default: true
  pageAccesses?: UpdatePageAccessRequestDto[]; // Optional, page access permissions
}

// Add this interface for page access creation
export interface CreatePageAccessRequestDto {
  roleId: number;
  pageName: string;
  isView: boolean;
  isAdd: boolean;
  isEdit: boolean;
  isDelete: boolean;
}

// Add this interface for page access updates
export interface UpdatePageAccessRequestDto {
  roleId: number;
  pageName: string;
  isView: boolean;
  isAdd: boolean;
  isEdit: boolean;
  isDelete: boolean;
}

export interface RolePageAccessDto {
  id: number;
  pageName: string;
  isView: boolean;
  isAdd: boolean;
  isEdit: boolean;
  isDelete: boolean;
}

export interface PageAccessResponseDto {
  id: number;
  roleId: number;
  roleName: string;
  pageName: string;
  isView: boolean;
  isAdd: boolean;
  isEdit: boolean;
  isDelete: boolean;
  createdAt: string;
  updatedAt?: string;
}

// ============================================
// MACHINE DTOs (AvyyanBackend.DTOs.Machine)
// ============================================

export interface MachineResponseDto {
<<<<<<< HEAD
  id: number;
  machineName: string;
  dia: number;
  gg: number;
  needle: number;
  feeder: number;
  rpm: number;
  constat?: number;
  efficiency: number;
  description?: string;
  createdAt: string;
  updatedAt?: string;
  isActive: boolean;
}

export interface CreateMachineRequestDto {
  machineName: string;    // Required, max 200 chars
  dia: number;            // Required, > 0
  gg: number;             // Required, > 0
  needle: number;         // Required, > 0
  feeder: number;         // Required, > 0
  rpm: number;            // Required, > 0
  constat?: number;       // Optional, >= 0
  efficiency: number;     // Required, 0.01-100
  description?: string;   // Optional, max 500 chars
}

export interface UpdateMachineRequestDto {
  machineName: string;    // Required, max 200 chars
  dia: number;            // Required, > 0
  gg: number;             // Required, > 0
  needle: number;         // Required, > 0
  feeder: number;         // Required, > 0
  rpm: number;            // Required, > 0
  constat?: number;       // Optional, >= 0
  efficiency: number;     // Required, 0.01-100
  description?: string;   // Optional, max 500 chars
  isActive?: boolean;     // Optional, default: true
=======
    id: number;
    machineName: string;
    dia: number;
    gg: number;
    needle: number;
    feeder: number;
    rpm: number;
    constat?: number;
    efficiency: number;
    description?: string;
    createdAt: string;
    updatedAt?: string;
    isActive: boolean;
    machineType?: string; // Added machineType field
}

export interface CreateMachineRequestDto {
    machineName: string;    // Required, max 200 chars
    dia: number;            // Required, > 0
    gg: number;             // Required, > 0
    needle: number;         // Required, > 0
    feeder: number;         // Required, > 0
    rpm: number;            // Required, > 0
    constat?: number;       // Optional, >= 0
    efficiency: number;     // Required, 0.01-100
    description?: string;   // Optional, max 500 chars
    machineType?: string;   // Added machineType field
}

export interface UpdateMachineRequestDto {
    machineName: string;    // Required, max 200 chars
    dia: number;            // Required, > 0
    gg: number;             // Required, > 0
    needle: number;         // Required, > 0
    feeder: number;         // Required, > 0
    rpm: number;            // Required, > 0
    constat?: number;       // Optional, >= 0
    efficiency: number;     // Required, 0.01-100
    description?: string;   // Optional, max 500 chars
    isActive?: boolean;     // Optional, default: true
    machineType?: string;   // Added machineType field
>>>>>>> f8cf9b31
}

export interface MachineSearchRequestDto {
  machineName?: string;   // Optional, max 200 chars
  dia?: number;          // Optional, > 0
  isActive?: boolean;    // Optional
}

export interface BulkCreateMachineRequestDto {
  machines: CreateMachineRequestDto[]; // Required, min 1 item
}

// ============================================
// WEBSOCKET DTOs (AvyyanBackend.DTOs.WebSocket)
// ============================================

export interface WebSocketConnectionRequestDto {
  employeeId: string;     // Required
  connectionId?: string;  // Optional
  timestamp?: string;     // Optional, default: current UTC
}

export interface ChatMessageDto {
  id: string;
  senderId: string;
  receiverId: string;
  message: string;
  timestamp: string;      // Default: current UTC
  isRead: boolean;        // Default: false
}

export interface NotificationDto {
  id: string;
  userId: string;
  title: string;
  message: string;
  type: string;
  timestamp: string;      // Default: current UTC
  isRead: boolean;        // Default: false
}

export interface WebSocketResponseDto {
  type: string;
  data: unknown;              // Generic object
  timestamp: string;      // Default: current UTC
  success: boolean;       // Default: true
}

// ============================================
// COMMON DTOs (AvyyanBackend.DTOs.Common)
// ============================================

export interface ApiResponseDto<T> {
  success: boolean;       // Default: true
  message: string;
  data?: T;              // Generic type
  timestamp: string;     // Default: current UTC
  errors: string[];
}

export interface PaginatedResponseDto<T> {
  items: T[];
  totalCount: number;
  pageSize: number;
  currentPage: number;
  totalPages: number;
  hasNextPage: boolean;  // Computed
  hasPreviousPage: boolean; // Computed
}

export interface MessageResponseDto {
  message: string;
  timestamp: string;     // Default: current UTC
  success: boolean;      // Default: true
}

export interface ErrorResponseDto {
  error: string;
  details?: string;      // Optional
  timestamp: string;     // Default: current UTC
  statusCode: number;
}

export interface BaseAuditDto {
  createdAt: string;
  updatedAt?: string;    // Optional
  isActive: boolean;     // Default: true
}

export interface ValidationErrorResponse {
  success: false;
  message: "Validation failed";
  data: null;
  timestamp: string;
  errors: string[];
}

// ============================================
// FABRIC STRUCTURE DTOs (AvyyanBackend.DTOs.FabricStructure)
// ============================================

export interface FabricStructureResponseDto {
  id: number;
  fabricstr: string;
  standardeffencny: number;
  fabricCode?: string; // Added new optional FabricCode property
  createdAt: string;
  updatedAt?: string;
  isActive: boolean;
}

export interface CreateFabricStructureRequestDto {
  fabricstr: string;
  standardeffencny: number;
  fabricCode?: string; // Added new optional FabricCode property
}

export interface UpdateFabricStructureRequestDto {
  fabricstr: string;
  standardeffencny: number;
  fabricCode?: string; // Added new optional FabricCode property
  isActive: boolean;
}

export interface FabricStructureSearchRequestDto {
  fabricstr?: string;
  fabricCode?: string; // Added new optional FabricCode property
  isActive?: boolean;
}

// ============================================
// LEGACY COMPATIBILITY TYPES
// ============================================

// For backward compatibility with existing code
// Type aliases for backward compatibility
export type LoginDto = LoginRequestDto;
export type RegisterDto = RegisterRequestDto;
export type ChangePasswordDto = ChangePasswordRequestDto;
export type ResetPasswordDto = ResetPasswordRequestDto;
export type UserDto = AuthUserDto;
export type CreateUserDto = CreateUserRequestDto;
export type UpdateUserDto = UpdateUserRequestDto;
export type RoleDto = RoleResponseDto;
export type CreateRoleDto = CreateRoleRequestDto;
export type UpdateRoleDto = UpdateRoleRequestDto;
export type PageAccessDto = AuthPageAccessDto;
export type ApiResponse<T> = ApiResponseDto<T>;
export type ErrorResponse = ErrorResponseDto;
export type MessageResponse = MessageResponseDto;
export type PaginatedResponse<T> = PaginatedResponseDto<T>;

// ============================================
// TYPE ALIASES FOR COMPONENT COMPATIBILITY
// ============================================

export type User = AdminUserResponseDto;
export type Role = RoleResponseDto;
export type PageAccess = PageAccessResponseDto;
export type Machine = MachineResponseDto;
export type CreateUser = CreateUserRequestDto;
export type UpdateUser = UpdateUserRequestDto;
export type CreateRole = CreateRoleRequestDto;
export type UpdateRole = UpdateRoleRequestDto;
export type CreateMachine = CreateMachineRequestDto;
export type UpdateMachine = UpdateMachineRequestDto;

// ============================================
// ENUMS AND CONSTANTS
// ============================================

// User Status Values
export const UserStatus = {
  ACTIVE: 'active',
  INACTIVE: 'inactive'
} as const;

export type UserStatusType = typeof UserStatus[keyof typeof UserStatus];

// Permission Type Values
export const PermissionType = {
  VIEW: 'view',
  ADD: 'add',
  EDIT: 'edit',
  DELETE: 'delete'
} as const;

export type PermissionTypeType = typeof PermissionType[keyof typeof PermissionType];

export const VALIDATION_RULES = {
  NAME_MAX_LENGTH: 100,
  EMAIL_MAX_LENGTH: 255,
  PASSWORD_MIN_LENGTH: 6,
  PHONE_MAX_LENGTH: 20,
  DESCRIPTION_MAX_LENGTH: 500,
  MACHINE_NAME_MAX_LENGTH: 200,
  ROLE_NAME_MAX_LENGTH: 100,
  EFFICIENCY_MIN: 0.01,
  EFFICIENCY_MAX: 100
} as const;

// ============================================
// FORM DATA TYPES FOR COMPONENTS
// ============================================

export interface LoginFormData {
  email: string;
  password: string;
  rememberMe: boolean;
}

export interface RegisterFormData {
  firstName: string;
  lastName: string;
  email: string;
  password: string;
  confirmPassword: string;
  phoneNumber: string;
}

export interface UserFormData {
  firstName: string;
  lastName: string;
  email: string;
  phoneNumber: string;
  roleName: string;
  isActive: boolean;
  password?: string;
}

export interface RoleFormData {
  name: string;
  description: string;
  isActive: boolean;
  pageAccesses: {
    pageName: string;
    isView: boolean;
    isAdd: boolean;
    isEdit: boolean;
    isDelete: boolean;
  }[];
}

export interface MachineFormData {
<<<<<<< HEAD
  machineName: string;
  dia: number;
  gg: number;
  needle: number;
  feeder: number;
  rpm: number;
  constat?: number;
  efficiency: number;
  description?: string;
  isActive: boolean;
=======
    machineName: string;
    dia: number;
    gg: number;
    needle: number;
    feeder: number;
    rpm: number;
    constat?: number;
    efficiency: number;
    description?: string;
    isActive: boolean;
    machineType?: string; // Added machineType field
>>>>>>> f8cf9b31
}

// ============================================
// LOCATION DTOs (AvyyanBackend.DTOs.Location)
// ============================================

export interface LocationResponseDto {
  id: number;
  warehousename: string;
  location: string;
  sublocation: string;
  locationcode: string;
  createdAt: string;
  updatedAt?: string;
  isActive: boolean;
}

export interface CreateLocationRequestDto {
  warehousename: string;
  location: string;
  sublocation: string;
  locationcode: string;
}

export interface UpdateLocationRequestDto {
  warehousename: string;
  location: string;
  sublocation: string;
  locationcode: string;
  isActive: boolean;
}

export interface LocationSearchRequestDto {
  warehousename?: string;
  location?: string;
  sublocation?: string;
  locationcode?: string;
  isActive?: boolean;
}

// ============================================
// YARN TYPE DTOs (AvyyanBackend.DTOs.YarnType)
// ============================================

export interface YarnTypeResponseDto {
  id: number;
  yarnType: string;
  yarnCode: string;
  shortCode: string;
  createdAt: string;
  updatedAt?: string;
  isActive: boolean;
}

export interface CreateYarnTypeRequestDto {
  yarnType: string;
  yarnCode: string;
  shortCode: string;
}

export interface UpdateYarnTypeRequestDto {
  yarnType: string;
  yarnCode: string;
  shortCode: string;
  isActive: boolean;
}

export interface YarnTypeSearchRequestDto {
  yarnType?: string;
  yarnCode?: string;
  shortCode?: string;
  isActive?: boolean;
}

// ============================================
// VOUCHER DTOs
// ============================================

export interface VoucherDto {
  id: number;
  vchType: string;
  date: string; // ISO 8601 datetime
  guid: string;
  gstRegistrationType: string;
  stateName: string;
  partyName: string;
  partyLedgerName: string;
  voucherNumber: string;
  reference: string;
  companyAddress: string;
  buyerAddress: string;
  orderTerms: string;
  ledgerEntries: string;
  processFlag: number;
  processDate: string; // ISO 8601 datetime
  createdAt: string; // ISO 8601 datetime
  createdBy: string;
  updatedAt: string; // ISO 8601 datetime
  updatedBy: string;
  items: VoucherItemDto[];
}

export interface VoucherItemDto {
  id: number;
  voucherId: number;
  stockItemName: string;
  rate: string;
  amount: string;
  actualQty: string;
  billedQty: string;
  descriptions: string;
  batchName: string;
  orderNo: string;
  orderDueDate: string;
}

// ============================================
// SALES ORDER DTOs
// ============================================

export interface SalesOrderItemDto {
  id: number;
  salesOrderId: number;
  stockItemName: string;
  rate: string;
  amount: string;
  actualQty: string;
  billedQty: string;
  descriptions: string;
  batchName: string;
  orderNo: string;
  orderDueDate: string;
  processFlag: number;
  processDate: string; // ISO 8601 datetime
}

export interface SalesOrderDto {
  id: number;
  vchType: string;
  salesDate: string; // ISO 8601 datetime
  guid: string;
  gstRegistrationType: string;
  stateName: string;
  partyName: string;
  partyLedgerName: string;
  voucherNumber: string;
  reference: string;
  companyAddress: string;
  buyerAddress: string;
  orderTerms: string;
  ledgerEntries: string;
  processFlag: number;
  processDate: string; // ISO 8601 datetime
  createdAt: string; // ISO 8601 datetime
  createdBy: string;
  updatedAt: string; // ISO 8601 datetime
  updatedBy: string;
  items: SalesOrderItemDto[];
}

// ============================================
// PRODUCTION ALLOTMENT API (/api/ProductionAllotment)
// ============================================

export interface CreateProductionAllotmentRequest {
  allotmentId: string;
  voucherNumber: string;
  itemName: string;
  salesOrderId: number;
  salesOrderItemId: number;
  actualQuantity: number;
  yarnCount: string;
  diameter: number;
  gauge: number;
  fabricType: string;
  slitLine: string;
  stitchLength: number;
  efficiency: number;
  composition: string;
  yarnLotNo: string;
  counter: string;
  colourCode: string;
  reqGreyGsm: number | null;
  reqGreyWidth: number | null;
  reqFinishGsm: number | null;
  reqFinishWidth: number | null;
  partyName: string;
  // Packaging Details
  tubeWeight: number;
  shrinkRapWeight?: number;
  totalWeight?: number;
  tapeColor: string;
  machineAllocations: MachineAllocationRequest[];
}

export interface ProductionAllotmentResponseDto {
  id: number;
  allotmentId: string;
  voucherNumber: string;
  itemName: string;
  salesOrderId: number;
  salesOrderItemId: number;
  actualQuantity: number;
  yarnCount: string;
  diameter: number;
  gauge: number;
  fabricType: string;
  slitLine: string;
  stitchLength: number;
  efficiency: number;
  composition: string;
  totalProductionTime: number;
  createdDate: string;
  yarnLotNo: string;
  counter: string;
  colourCode: string;
  reqGreyGsm: number | null;
  reqGreyWidth: number | null;
  reqFinishGsm: number | null;
  reqFinishWidth: number | null;
  partyName: string;
  // Packaging Details
  tubeWeight: number;
  shrinkRapWeight?: number;
  totalWeight?: number;
  tapeColor: string;
  serialNo: string;
  machineAllocations: MachineAllocationResponseDto[];
}

export interface MachineAllocationResponseDto {
  id: number;
  productionAllotmentId: number;
  machineName: string;
  machineId: number;
  numberOfNeedles: number;
  feeders: number;
  rpm: number;
  rollPerKg: number;
  totalLoadWeight: number;
  totalRolls: number;
  rollBreakdown: RollBreakdown;
  estimatedProductionTime: number;
}

export interface MachineAllocationRequest {
  machineName: string;
  machineId: number;
  numberOfNeedles: number;
  feeders: number;
  rpm: number;
  rollPerKg: number;
  totalLoadWeight: number;
  totalRolls: number;
  rollBreakdown: RollBreakdown;
  estimatedProductionTime: number;
}

// Roll Breakdown Interfaces
export interface RollItem {
  quantity: number;
  weightPerRoll: number;
  totalWeight: number;
}

export interface RollBreakdown {
  wholeRolls: RollItem[];
  fractionalRoll: RollItem;
}

// ============================================
// PRODUCTION ALLOTMENT API (/api/ProductionAllotment)
// ============================================

// ============================================
// PRODUCTION CONFIRMATION DTOs (AvyyanBackend.DTOs.ProductionConfirmation)
// ============================================

export interface WeightDataRequestDto {
  ipAddress: string;
  port?: number; // Optional, default: 23
}

export interface WeightDataResponseDto {
  grossWeight: string;
  tareWeight: string;
  netWeight: string;
}

// ============================================
// ROLL CONFIRMATION DTOs
// ============================================

export interface RollConfirmationRequestDto {
  allotId: string;
  machineName: string;
  rollPerKg: number;
  greyGsm: number;
  greyWidth: number;
  blendPercent: number;
  cotton: number;
  polyester: number;
  spandex: number;
  rollNo: string;
  // Weight fields for FG Sticker Confirmation
  grossWeight?: number;
  tareWeight?: number;
  netWeight?: number;
  // Flag to indicate if FG Sticker has been generated
  isFGStickerGenerated?: boolean;
}

export interface RollConfirmationResponseDto {
  id: number;
  allotId: string;
  machineName: string;
  rollPerKg: number;
  greyGsm: number;
  greyWidth: number;
  blendPercent: number;
  cotton: number;
  polyester: number;
  spandex: number;
  rollNo: string;
  // Weight fields for FG Sticker Confirmation
  grossWeight?: number;
  tareWeight?: number;
  netWeight?: number;
  // FG Roll Number - Auto-incremented per AllotId
  fgRollNo?: number;
  // Flag to indicate if FG Sticker has been generated
  isFGStickerGenerated: boolean;
  createdDate: string;
}

export interface RollConfirmationUpdateDto {
  grossWeight?: number;
  tareWeight?: number;
  netWeight?: number;
  // Fabric specification fields
  greyGsm?: number;
  greyWidth?: number;
  blendPercent?: number;
  cotton?: number;
  polyester?: number;
  spandex?: number;
  // FG Roll Number - Auto-incremented per AllotId
  fgRollNo?: number;
  // Flag to indicate if FG Sticker has been generated
  isFGStickerGenerated?: boolean;
}

// ============================================
// ROLL ASSIGNMENT DTOs
// ============================================

export interface CreateRollAssignmentRequest {
  machineAllocationId: number;
  shiftId: number;
  assignedRolls: number;
  operatorName: string;
  timestamp: string;
}

export interface GenerateStickersRequest {
  rollAssignmentId: number;
  stickerCount: number;
}

export interface GenerateBarcodesRequest {
  rollAssignmentId: number;
  barcodeCount: number;
}

// New interface for generating stickers for specific roll numbers
export interface GenerateStickersForRollsRequest {
  rollNumbers: number[];
}

export interface RollAssignmentResponseDto {
  id: number;
  machineAllocationId: number;
  shiftId: number;
  assignedRolls: number;
  generatedStickers: number;
  remainingRolls: number;
  operatorName: string;
  timestamp: string;
  generatedBarcodes: GeneratedBarcodeDto[];
}

export interface GeneratedBarcodeDto {
  id: number;
  rollAssignmentId: number;
  barcode: string;
  rollNumber: number;
  generatedAt: string;
}

// ============================================
// INSPECTION DTOs
// ============================================

export interface InspectionRequestDto {
  allotId: string;
  machineName: string;
  rollNo: string;
  // Spinning Faults
  thinPlaces: number;
  thickPlaces: number;
  thinLines: number;
  thickLines: number;
  doubleParallelYarn: number;
  // Contamination Faults
  haidJute: number;
  colourFabric: number;
  // Column 3 Faults
  holes: number;
  dropStitch: number;
  lycraStitch: number;
  lycraBreak: number;
  ffd: number;
  needleBroken: number;
  knitFly: number;
  oilSpots: number;
  oilLines: number;
  verticalLines: number;
  // Summary
  grade: string;
  totalFaults: number;
  remarks: string;
  createdDate: string;
  // Flag for approval status (true = approved, false = rejected)
  flag: boolean;
}

export interface InspectionResponseDto {
  id: number;
  allotId: string;
  machineName: string;
  rollNo: string;
  // Spinning Faults
  thinPlaces: number;
  thickPlaces: number;
  thinLines: number;
  thickLines: number;
  doubleParallelYarn: number;
  // Contamination Faults
  haidJute: number;
  colourFabric: number;
  // Column 3 Faults
  holes: number;
  dropStitch: number;
  lycraStitch: number;
  lycraBreak: number;
  ffd: number;
  needleBroken: number;
  knitFly: number;
  oilSpots: number;
  oilLines: number;
  verticalLines: number;
  // Summary
  grade: string;
  totalFaults: number;
  remarks: string;
  createdDate: string;
  // Flag for approval status (true = approved, false = rejected)
  flag: boolean;
}

// ============================================
// TAPE COLOR DTOs (AvyyanBackend.DTOs.TapeColor)
// ============================================

export interface TapeColorResponseDto {
  id: number;
  tapeColor: string;
  createdAt: string;
  updatedAt?: string;
  isActive: boolean;
}

export interface CreateTapeColorRequestDto {
  tapeColor: string;
}

export interface UpdateTapeColorRequestDto {
  tapeColor: string;
  isActive: boolean;
}

export interface TapeColorSearchRequestDto {
  tapeColor?: string;
  isActive?: boolean;
}

// ============================================
// SHIFT DTOs (AvyyanBackend.DTOs.Shift)
// ============================================

export interface ShiftResponseDto {
  id: number;
  shiftName: string;
  startTime: string; // ISO 8601 time format
  endTime: string; // ISO 8601 time format
  durationInHours: number;
  createdAt: string;
  updatedAt?: string;
  isActive: boolean;
}

export interface CreateShiftRequestDto {
  shiftName: string;
  startTime: string; // ISO 8601 time format
  endTime: string; // ISO 8601 time format
  durationInHours: number;
}

export interface UpdateShiftRequestDto {
  shiftName: string;
  startTime: string; // ISO 8601 time format
  endTime: string; // ISO 8601 time format
  durationInHours: number;
  isActive: boolean;
}

export interface ShiftSearchRequestDto {
  shiftName?: string;
  isActive?: boolean;
}

// ============================================
// PRODUCTION ALLOTMENT API (/api/ProductionAllotment)
// ============================================

export interface StorageCaptureResponseDto {
  id: number;
  lotNo: string;
  fgRollNo: string;
  locationCode: string;
  tape: string;
  customerName: string;
  isDispatched: boolean;
  createdAt: string;
  updatedAt?: string;
  isActive: boolean;
}

export interface CreateStorageCaptureRequestDto {
  lotNo: string;
  fgRollNo: string;
  locationCode: string;
  tape: string;
  customerName: string;
  isDispatched?: boolean;
}

export interface UpdateStorageCaptureRequestDto {
  lotNo: string;
  fgRollNo: string;
  locationCode: string;
  tape: string;
  customerName: string;
  isDispatched?: boolean;
  isActive: boolean;
}

export interface StorageCaptureSearchRequestDto {
  lotNo?: string;
  fgRollNo?: string;
  locationCode?: string;
  tape?: string;
  customerName?: string;
  isActive?: boolean;
  isDispatched?: boolean;
}

// New DTOs for StorageCapture roll data response
export interface StorageCaptureRollDataResponseDto {
  rollConfirmation: RollConfirmationResponseDto;
  machineAllocation: MachineAllocationDto;
  productionAllotment: ProductionAllotmentDto;
}

export interface MachineAllocationDto {
  id: number;
  productionAllotmentId: number;
  machineName: string;
  machineId: number;
  numberOfNeedles: number;
  feeders: number;
  rpm: number;
  rollPerKg: number;
  totalLoadWeight: number;
  totalRolls: number;
  rollBreakdown: string;
  estimatedProductionTime: number;
}

export interface ProductionAllotmentDto {
  id: number;
  allotmentId: string;
  voucherNumber: string;
  itemName: string;
  salesOrderId: number;
  salesOrderItemId: number;
  actualQuantity: number;
  yarnCount: string;
  diameter: number;
  gauge: number;
  fabricType: string;
  slitLine: string;
  stitchLength: number;
  efficiency: number;
  composition: string;
  totalProductionTime: number;
  createdDate: string;
  yarnLotNo: string;
  counter: string;
  colourCode: string;
  reqGreyGsm?: number;
  reqGreyWidth?: number;
  reqFinishGsm?: number;
  reqFinishWidth?: number;
  partyName: string;
  tubeWeight: number;
  tapeColor: string;
}

// ============================================
// PRODUCTION ALLOTMENT API (/api/ProductionAllotment)
// ============================================

// ============================================
<<<<<<< HEAD
// DISPATCH PLANNING DTOs
=======
// DISPATCH PLANNING DTOs (AvyyanBackend.DTOs.DispatchPlanning)
>>>>>>> f8cf9b31
// ============================================

export interface DispatchPlanningDto {
  id: number;
  lotNo: string;
  salesOrderId: number;
  salesOrderItemId: number;
  customerName: string;
  tape: string;
  totalRequiredRolls: number;
  totalReadyRolls: number;
  totalDispatchedRolls: number;
  isFullyDispatched: boolean;
<<<<<<< HEAD
  dispatchStartDate: string | null;
  dispatchEndDate: string | null;
=======
  dispatchStartDate?: string; // ISO 8601 datetime
  dispatchEndDate?: string; // ISO 8601 datetime
>>>>>>> f8cf9b31
  vehicleNo: string;
  driverName: string;
  license: string;
  mobileNumber: string;
  remarks: string;
  loadingNo: string;
<<<<<<< HEAD
  createdAt: string;
  updatedAt: string | null;
  isActive: boolean;
=======
  dispatchOrderId: string;
  createdAt: string; // ISO 8601 datetime
  updatedAt?: string; // ISO 8601 datetime
  isActive: boolean;
  // Transport/Courier fields
  isTransport?: boolean;
  isCourier?: boolean;
  transportId?: number | null;
  courierId?: number | null;
  // Manual transport details (new fields)
  transportName?: string;
  contactPerson?: string;
  phone?: string;
  maximumCapacityKgs?: number | null;
  // Weight fields for dispatch planning
  totalGrossWeight?: number | null;
  totalNetWeight?: number | null;
>>>>>>> f8cf9b31
}

export interface CreateDispatchPlanningRequestDto {
  lotNo: string;
  salesOrderId: number;
  salesOrderItemId: number;
  customerName: string;
  tape: string;
  totalRequiredRolls: number;
  totalReadyRolls: number;
  totalDispatchedRolls: number;
  isFullyDispatched: boolean;
<<<<<<< HEAD
  dispatchStartDate: string | null;
  dispatchEndDate: string | null;
=======
  dispatchStartDate?: string; // ISO 8601 datetime
  dispatchEndDate?: string; // ISO 8601 datetime
>>>>>>> f8cf9b31
  vehicleNo: string;
  driverName: string;
  license: string;
  mobileNumber: string;
  remarks: string;
<<<<<<< HEAD

=======
  // Transport/Courier fields
  isTransport?: boolean;
  isCourier?: boolean;
  transportId?: number | null;
  courierId?: number | null;
  // Manual transport details (new fields)
  transportName?: string;
  contactPerson?: string;
  phone?: string;
  maximumCapacityKgs?: number | null;
  // Weight fields for dispatch planning
  totalGrossWeight?: number | null;
  totalNetWeight?: number | null;
  // LoadingNo will be auto-generated
  // DispatchOrderId will be auto-generated
>>>>>>> f8cf9b31
}

export interface UpdateDispatchPlanningRequestDto {
  lotNo: string;
  salesOrderId: number;
  salesOrderItemId: number;
  customerName: string;
  tape: string;
  totalRequiredRolls: number;
  totalReadyRolls: number;
  totalDispatchedRolls: number;
  isFullyDispatched: boolean;
<<<<<<< HEAD
  dispatchStartDate: string | null;
  dispatchEndDate: string | null;
=======
  dispatchStartDate?: string; // ISO 8601 datetime
  dispatchEndDate?: string; // ISO 8601 datetime
>>>>>>> f8cf9b31
  vehicleNo: string;
  driverName: string;
  license: string;
  mobileNumber: string;
  remarks: string;
  loadingNo: string;
<<<<<<< HEAD
=======
  dispatchOrderId: string;
  // Transport/Courier fields
  isTransport?: boolean;
  isCourier?: boolean;
  transportId?: number | null;
  courierId?: number | null;
  // Manual transport details (new fields)
  transportName?: string;
  contactPerson?: string;
  phone?: string;
  maximumCapacityKgs?: number | null;
  // Weight fields for dispatch planning
  totalGrossWeight?: number | null;
  totalNetWeight?: number | null;
>>>>>>> f8cf9b31
}

export interface DispatchedRollDto {
  id: number;
  dispatchPlanningId: number;
  lotNo: string;
  fgRollNo: string;
<<<<<<< HEAD
  locationCode: string;
  netWeight: number;
  machineName: string;
  rollNo: string;
  isLoaded: boolean;
  loadedAt: string | null;
  loadedBy: string;
  createdAt: string;
  updatedAt: string | null;
=======
  isLoaded: boolean;
  loadedAt?: string; // ISO 8601 datetime
  loadedBy: string;
  createdAt: string; // ISO 8601 datetime
  updatedAt?: string; // ISO 8601 datetime
>>>>>>> f8cf9b31
  isActive: boolean;
}

export interface CreateDispatchedRollRequestDto {
  dispatchPlanningId: number;
  lotNo: string;
  fgRollNo: string;
<<<<<<< HEAD
  locationCode: string;
  netWeight: number;
  machineName: string;
  rollNo: string;
  isLoaded: boolean;
  loadedAt: string | null;
  loadedBy: string;
}

// ============================================
// SHIFT DTOs (AvyyanBackend.DTOs.Shift)
// ============================================
=======
  isLoaded: boolean;
  loadedAt?: string; // ISO 8601 datetime
  loadedBy: string;
}

// Loading Sheet DTO (extension of DispatchPlanningDto with sequence number)
export interface LoadingSheetDto extends DispatchPlanningDto {
  sequenceNumber: number;
}

// ============================================
// TRANSPORT DTOs (AvyyanBackend.DTOs.Transport)
// ============================================

export interface TransportResponseDto {
  id: number;
  transportName: string;
  contactPerson?: string;
  address?: string;
  vehicleNumber?: string;
  driverName?: string;
  driverNumber?: string; 
  licenseNumber?: string;
  maximumCapacityKgs?: number;
  createdAt: string;
  updatedAt?: string;
  isActive: boolean;
}

export interface CreateTransportRequestDto {
  transportName: string;
  contactPerson?: string;
  address?: string;
  vehicleNumber?: string;
  driverName?: string;
  driverNumber?: string;
  licenseNumber?: string;
  maximumCapacityKgs?: number;
}

export interface UpdateTransportRequestDto {
  transportName: string;
  contactPerson?: string;
  address?: string;
  vehicleNumber?: string;
  driverName?: string;
  driverNumber?: string;
  licenseNumber?: string;
  maximumCapacityKgs?: number;
  isActive: boolean;
}

export interface TransportSearchRequestDto {
  transportName?: string;
  contactPerson?: string;
  vehicleNumber?: string;
  driverName?: string;
  driverNumber?: string;
  licenseNumber?: string;
  isActive?: boolean;
}

// ============================================
// COURIER DTOs (AvyyanBackend.DTOs.Courier)
// ============================================

export interface CourierResponseDto {
  id: number;
  courierName: string;
  contactPerson?: string;
  phone?: string;
  email?: string;
  address?: string;
  gstNo?: string;
  trackingUrl?: string;
  createdAt: string;
  updatedAt?: string;
  isActive: boolean;
}

export interface CreateCourierRequestDto {
  courierName: string;
  contactPerson?: string;
  phone?: string;
  email?: string;
  address?: string;
  gstNo?: string;
  trackingUrl?: string;
}

export interface UpdateCourierRequestDto {
  courierName: string;
  contactPerson?: string;
  phone?: string;
  email?: string;
  address?: string;
  gstNo?: string;
  trackingUrl?: string;
  isActive: boolean;
}

export interface CourierSearchRequestDto {
  courierName?: string;
  contactPerson?: string;
  isActive?: boolean;
}
>>>>>>> f8cf9b31
<|MERGE_RESOLUTION|>--- conflicted
+++ resolved
@@ -214,7 +214,6 @@
 // ============================================
 
 export interface MachineResponseDto {
-<<<<<<< HEAD
   id: number;
   machineName: string;
   dia: number;
@@ -228,6 +227,7 @@
   createdAt: string;
   updatedAt?: string;
   isActive: boolean;
+  machineType?: string; // Added machineType field
 }
 
 export interface CreateMachineRequestDto {
@@ -240,6 +240,7 @@
   constat?: number;       // Optional, >= 0
   efficiency: number;     // Required, 0.01-100
   description?: string;   // Optional, max 500 chars
+  machineType?: string;   // Added machineType field
 }
 
 export interface UpdateMachineRequestDto {
@@ -253,49 +254,7 @@
   efficiency: number;     // Required, 0.01-100
   description?: string;   // Optional, max 500 chars
   isActive?: boolean;     // Optional, default: true
-=======
-    id: number;
-    machineName: string;
-    dia: number;
-    gg: number;
-    needle: number;
-    feeder: number;
-    rpm: number;
-    constat?: number;
-    efficiency: number;
-    description?: string;
-    createdAt: string;
-    updatedAt?: string;
-    isActive: boolean;
-    machineType?: string; // Added machineType field
-}
-
-export interface CreateMachineRequestDto {
-    machineName: string;    // Required, max 200 chars
-    dia: number;            // Required, > 0
-    gg: number;             // Required, > 0
-    needle: number;         // Required, > 0
-    feeder: number;         // Required, > 0
-    rpm: number;            // Required, > 0
-    constat?: number;       // Optional, >= 0
-    efficiency: number;     // Required, 0.01-100
-    description?: string;   // Optional, max 500 chars
-    machineType?: string;   // Added machineType field
-}
-
-export interface UpdateMachineRequestDto {
-    machineName: string;    // Required, max 200 chars
-    dia: number;            // Required, > 0
-    gg: number;             // Required, > 0
-    needle: number;         // Required, > 0
-    feeder: number;         // Required, > 0
-    rpm: number;            // Required, > 0
-    constat?: number;       // Optional, >= 0
-    efficiency: number;     // Required, 0.01-100
-    description?: string;   // Optional, max 500 chars
-    isActive?: boolean;     // Optional, default: true
-    machineType?: string;   // Added machineType field
->>>>>>> f8cf9b31
+  machineType?: string;   // Added machineType field
 }
 
 export interface MachineSearchRequestDto {
@@ -540,7 +499,6 @@
 }
 
 export interface MachineFormData {
-<<<<<<< HEAD
   machineName: string;
   dia: number;
   gg: number;
@@ -551,19 +509,7 @@
   efficiency: number;
   description?: string;
   isActive: boolean;
-=======
-    machineName: string;
-    dia: number;
-    gg: number;
-    needle: number;
-    feeder: number;
-    rpm: number;
-    constat?: number;
-    efficiency: number;
-    description?: string;
-    isActive: boolean;
-    machineType?: string; // Added machineType field
->>>>>>> f8cf9b31
+  machineType?: string; // Added machineType field
 }
 
 // ============================================
@@ -1198,11 +1144,7 @@
 // ============================================
 
 // ============================================
-<<<<<<< HEAD
-// DISPATCH PLANNING DTOs
-=======
 // DISPATCH PLANNING DTOs (AvyyanBackend.DTOs.DispatchPlanning)
->>>>>>> f8cf9b31
 // ============================================
 
 export interface DispatchPlanningDto {
@@ -1216,24 +1158,14 @@
   totalReadyRolls: number;
   totalDispatchedRolls: number;
   isFullyDispatched: boolean;
-<<<<<<< HEAD
-  dispatchStartDate: string | null;
-  dispatchEndDate: string | null;
-=======
   dispatchStartDate?: string; // ISO 8601 datetime
   dispatchEndDate?: string; // ISO 8601 datetime
->>>>>>> f8cf9b31
   vehicleNo: string;
   driverName: string;
   license: string;
   mobileNumber: string;
   remarks: string;
   loadingNo: string;
-<<<<<<< HEAD
-  createdAt: string;
-  updatedAt: string | null;
-  isActive: boolean;
-=======
   dispatchOrderId: string;
   createdAt: string; // ISO 8601 datetime
   updatedAt?: string; // ISO 8601 datetime
@@ -1251,7 +1183,6 @@
   // Weight fields for dispatch planning
   totalGrossWeight?: number | null;
   totalNetWeight?: number | null;
->>>>>>> f8cf9b31
 }
 
 export interface CreateDispatchPlanningRequestDto {
@@ -1264,21 +1195,13 @@
   totalReadyRolls: number;
   totalDispatchedRolls: number;
   isFullyDispatched: boolean;
-<<<<<<< HEAD
-  dispatchStartDate: string | null;
-  dispatchEndDate: string | null;
-=======
   dispatchStartDate?: string; // ISO 8601 datetime
   dispatchEndDate?: string; // ISO 8601 datetime
->>>>>>> f8cf9b31
   vehicleNo: string;
   driverName: string;
   license: string;
   mobileNumber: string;
   remarks: string;
-<<<<<<< HEAD
-
-=======
   // Transport/Courier fields
   isTransport?: boolean;
   isCourier?: boolean;
@@ -1294,7 +1217,6 @@
   totalNetWeight?: number | null;
   // LoadingNo will be auto-generated
   // DispatchOrderId will be auto-generated
->>>>>>> f8cf9b31
 }
 
 export interface UpdateDispatchPlanningRequestDto {
@@ -1307,21 +1229,14 @@
   totalReadyRolls: number;
   totalDispatchedRolls: number;
   isFullyDispatched: boolean;
-<<<<<<< HEAD
-  dispatchStartDate: string | null;
-  dispatchEndDate: string | null;
-=======
   dispatchStartDate?: string; // ISO 8601 datetime
   dispatchEndDate?: string; // ISO 8601 datetime
->>>>>>> f8cf9b31
   vehicleNo: string;
   driverName: string;
   license: string;
   mobileNumber: string;
   remarks: string;
   loadingNo: string;
-<<<<<<< HEAD
-=======
   dispatchOrderId: string;
   // Transport/Courier fields
   isTransport?: boolean;
@@ -1336,7 +1251,6 @@
   // Weight fields for dispatch planning
   totalGrossWeight?: number | null;
   totalNetWeight?: number | null;
->>>>>>> f8cf9b31
 }
 
 export interface DispatchedRollDto {
@@ -1344,23 +1258,11 @@
   dispatchPlanningId: number;
   lotNo: string;
   fgRollNo: string;
-<<<<<<< HEAD
-  locationCode: string;
-  netWeight: number;
-  machineName: string;
-  rollNo: string;
-  isLoaded: boolean;
-  loadedAt: string | null;
-  loadedBy: string;
-  createdAt: string;
-  updatedAt: string | null;
-=======
   isLoaded: boolean;
   loadedAt?: string; // ISO 8601 datetime
   loadedBy: string;
   createdAt: string; // ISO 8601 datetime
   updatedAt?: string; // ISO 8601 datetime
->>>>>>> f8cf9b31
   isActive: boolean;
 }
 
@@ -1368,20 +1270,6 @@
   dispatchPlanningId: number;
   lotNo: string;
   fgRollNo: string;
-<<<<<<< HEAD
-  locationCode: string;
-  netWeight: number;
-  machineName: string;
-  rollNo: string;
-  isLoaded: boolean;
-  loadedAt: string | null;
-  loadedBy: string;
-}
-
-// ============================================
-// SHIFT DTOs (AvyyanBackend.DTOs.Shift)
-// ============================================
-=======
   isLoaded: boolean;
   loadedAt?: string; // ISO 8601 datetime
   loadedBy: string;
@@ -1403,7 +1291,7 @@
   address?: string;
   vehicleNumber?: string;
   driverName?: string;
-  driverNumber?: string; 
+  driverNumber?: string;
   licenseNumber?: string;
   maximumCapacityKgs?: number;
   createdAt: string;
@@ -1487,5 +1375,4 @@
   courierName?: string;
   contactPerson?: string;
   isActive?: boolean;
-}
->>>>>>> f8cf9b31
+}